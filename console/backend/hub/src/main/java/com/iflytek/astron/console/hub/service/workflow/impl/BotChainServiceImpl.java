package com.iflytek.astron.console.hub.service.workflow.impl;

import com.alibaba.fastjson2.JSONArray;
import com.alibaba.fastjson2.JSONObject;
import com.iflytek.astron.console.commons.constant.ResponseEnum;
import com.iflytek.astron.console.commons.entity.bot.UserLangChainInfo;
import com.iflytek.astron.console.commons.exception.BusinessException;
import com.iflytek.astron.console.commons.service.data.UserLangChainDataService;
import com.iflytek.astron.console.commons.util.MaasUtil;
import com.iflytek.astron.console.hub.service.workflow.BotChainService;
import jakarta.servlet.http.HttpServletRequest;
import lombok.extern.slf4j.Slf4j;
import org.springframework.beans.factory.annotation.Autowired;
import org.springframework.stereotype.Service;
import org.springframework.transaction.annotation.Transactional;

import java.time.LocalDateTime;
import java.util.*;

/**
 * @author mingsuiyongheng
 */
@Service
@Slf4j
public class BotChainServiceImpl implements BotChainService {

    @Autowired
    private UserLangChainDataService userLangChainDataService;

    @Autowired
    private MaasUtil maasUtil;

    /**
     * Copy assistant 2.0
     */
    @Override
    public void copyBot(String uid, Long sourceId, Long targetId, Long spaceId) {
        // Query source assistant
        List<UserLangChainInfo> botList = userLangChainDataService.findListByBotId(Math.toIntExact(sourceId));
        if (Objects.isNull(botList) || botList.isEmpty()) {
            log.info("***** source assistant does not exist, id: {}", sourceId);
            return;
        }

        UserLangChainInfo chainInfo = botList.getFirst();
        // Replace node id to prevent data backflow confusion
        replaceNodeId(chainInfo);
        // Configure botId, flowId, uid, updateTime
        chainInfo.setId(null);
        chainInfo.setBotId(Math.toIntExact(targetId));
        chainInfo.setFlowId(null);
        if (null == spaceId) {
            chainInfo.setUid(uid);
        } else {
            chainInfo.setSpaceId(spaceId);
        }
        chainInfo.setUpdateTime(LocalDateTime.now());

        // Add new json
        userLangChainDataService.insertUserLangChainInfo(chainInfo);
    }

    /**
     * Copy workflow
     */
    @Override
    @Transactional
    public void cloneWorkFlow(String uid, Long sourceId, Long targetId, HttpServletRequest request, Long spaceId) {
        // Query source assistant
        List<UserLangChainInfo> botList = userLangChainDataService.findListByBotId(Math.toIntExact(sourceId));
        if (Objects.isNull(botList) || botList.isEmpty()) {
            log.info("***** source assistant does not exist, id: {}", sourceId);
            return;
        }

        UserLangChainInfo chainInfo = botList.getFirst();
        Long massId = Long.valueOf(String.valueOf(chainInfo.getMaasId()));
        JSONObject res = maasUtil.copyWorkFlow(massId, uid);
        if (Objects.isNull(res)) {
            // Throw exception to maintain data transactionality
            throw new BusinessException(ResponseEnum.BOT_CHAIN_UPDATE_ERROR);
        }
        JSONObject data = res.getJSONObject("data");
        Long currentMass = data.getLong("id");
        String flowId = data.getString("flowId");
        UserLangChainInfo chain = new UserLangChainInfo();
        chain.setBotId(Math.toIntExact(targetId));
        chain.setMaasId(currentMass);
        chain.setFlowId(flowId);
        if (null == spaceId) {
            chain.setUid(uid);
        } else {
            chain.setSpaceId(spaceId);
        }
        chain.setUpdateTime(LocalDateTime.now());
        userLangChainDataService.insertUserLangChainInfo(chain);
        log.info("----- Source assistant: {}, Target assistant: {} got new canvas id: {}, flowId: {}", sourceId, targetId, currentMass, flowId);
    }

    /**
<<<<<<< HEAD
    * Replace node ID
    *
    * @param botMap User language chain information object
    */
=======
     * Replace node ID
     *
     * @param botMap UserLangChainInfo object containing open and GCY strings
     */
>>>>>>> e3278023
    public static void replaceNodeId(UserLangChainInfo botMap) {
        JSONObject open = JSONObject.parseObject(botMap.getOpen());
        String openStr = botMap.getOpen();
        String gcyStr = botMap.getGcy();

        JSONArray nodes = open.getJSONArray("nodes");
        for (Object o : nodes) {
            JSONObject node = (JSONObject) o;
            String oldNodeId = node.getString("id");
            String newNodeId = getNewNodeId(oldNodeId);
            // Direct string matching and replacement
            openStr = openStr.replace(oldNodeId, newNodeId);
            gcyStr = gcyStr.replace(oldNodeId, newNodeId);
        }
        botMap.setOpen(openStr);
        botMap.setGcy(gcyStr);
    }

    /**
<<<<<<< HEAD
    * Get new node ID
    * @param original Original node ID, format like "prefix:suffix"
    * @return New node ID, throws exception if colon is not found
    */
=======
     * Get new node ID
     *
     * @param original Original node ID string
     * @return New node ID string, if the original string contains a colon, add a random UUID after the
     *         colon, otherwise throw an exception
     */
>>>>>>> e3278023
    public static String getNewNodeId(String original) {
        int colonIndex = original.indexOf(':');
        if (colonIndex != -1) {
            return original.substring(0, colonIndex + 1) + UUID.randomUUID();
        }
        // If no colon is found, return original string
        log.info("***** {} colon not found", original);
        throw new RuntimeException("Assistant backend data does not conform to specifications");
    }
}<|MERGE_RESOLUTION|>--- conflicted
+++ resolved
@@ -38,7 +38,7 @@
         // Query source assistant
         List<UserLangChainInfo> botList = userLangChainDataService.findListByBotId(Math.toIntExact(sourceId));
         if (Objects.isNull(botList) || botList.isEmpty()) {
-            log.info("***** source assistant does not exist, id: {}", sourceId);
+            log.info("***** Source assistant does not exist, id: {}", sourceId);
             return;
         }
 
@@ -69,7 +69,7 @@
         // Query source assistant
         List<UserLangChainInfo> botList = userLangChainDataService.findListByBotId(Math.toIntExact(sourceId));
         if (Objects.isNull(botList) || botList.isEmpty()) {
-            log.info("***** source assistant does not exist, id: {}", sourceId);
+            log.info("***** Source assistant does not exist, id: {}", sourceId);
             return;
         }
 
@@ -94,21 +94,14 @@
         }
         chain.setUpdateTime(LocalDateTime.now());
         userLangChainDataService.insertUserLangChainInfo(chain);
-        log.info("----- Source assistant: {}, Target assistant: {} got new canvas id: {}, flowId: {}", sourceId, targetId, currentMass, flowId);
+        log.info("----- Source assistant: {}, target assistant: {} got new canvas id: {}, flowId: {}", sourceId, targetId, currentMass, flowId);
     }
 
     /**
-<<<<<<< HEAD
-    * Replace node ID
-    *
-    * @param botMap User language chain information object
-    */
-=======
      * Replace node ID
      *
      * @param botMap UserLangChainInfo object containing open and GCY strings
      */
->>>>>>> e3278023
     public static void replaceNodeId(UserLangChainInfo botMap) {
         JSONObject open = JSONObject.parseObject(botMap.getOpen());
         String openStr = botMap.getOpen();
@@ -119,7 +112,7 @@
             JSONObject node = (JSONObject) o;
             String oldNodeId = node.getString("id");
             String newNodeId = getNewNodeId(oldNodeId);
-            // Direct string matching and replacement
+            // Directly match string and replace
             openStr = openStr.replace(oldNodeId, newNodeId);
             gcyStr = gcyStr.replace(oldNodeId, newNodeId);
         }
@@ -128,26 +121,19 @@
     }
 
     /**
-<<<<<<< HEAD
-    * Get new node ID
-    * @param original Original node ID, format like "prefix:suffix"
-    * @return New node ID, throws exception if colon is not found
-    */
-=======
      * Get new node ID
      *
      * @param original Original node ID string
      * @return New node ID string, if the original string contains a colon, add a random UUID after the
      *         colon, otherwise throw an exception
      */
->>>>>>> e3278023
     public static String getNewNodeId(String original) {
         int colonIndex = original.indexOf(':');
         if (colonIndex != -1) {
             return original.substring(0, colonIndex + 1) + UUID.randomUUID();
         }
-        // If no colon is found, return original string
-        log.info("***** {} colon not found", original);
+        // If no colon is found, return the original string
+        log.info("***** {} no colon found", original);
         throw new RuntimeException("Assistant backend data does not conform to specifications");
     }
 }