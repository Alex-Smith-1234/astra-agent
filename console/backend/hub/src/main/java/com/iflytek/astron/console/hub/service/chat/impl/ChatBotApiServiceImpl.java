--- conflicted
+++ resolved
@@ -43,11 +43,6 @@
     }
 
     @Override
-<<<<<<< HEAD
-    public void insert(ChatBotApi chatBotApi) {
-        chatBotApi.setCreateTime(LocalDateTime.now());
-        chatBotApiMapper.insert(chatBotApi);
-=======
     public void insertOrUpdate(String uid, Integer botId, String assistantId, String appId, String appSecret, String appKey,
                                String prompt, String pluginIds, String embeddingIds, String apiPath, String description) {
         ChatBotApi chatBotApi = ChatBotApi.builder()
@@ -70,7 +65,6 @@
             chatBotApiMapper.insert(chatBotApi);
         }
 
->>>>>>> 76d313ef
     }
 
 }