--- conflicted
+++ resolved
@@ -608,13 +608,9 @@
                         {2}
                         ```
                         Note:
-<<<<<<< HEAD
-                        An assistant sends an instruction template together with the user's detailed input to a large language model to complete a specific task. The assistant description states what the assistant should accomplish and what the user needs to provide. The assistant instructions are the template sent to the model; the template plus the user's detailed input enable the model to complete the task.
-=======
                         An assistant sends an instruction template together with the user's detailed input to a large language model to complete a specific task.
                         The assistant description states what the assistant should accomplish and what the user needs to provide.
                         The assistant instructions are the template sent to the model; the template plus the user's detailed input enable the model to complete the task.
->>>>>>> 7c1f0b1e
 
                         Please follow these steps:
                         1. Carefully read the assistant name, description, and instructions to understand the intended task.
