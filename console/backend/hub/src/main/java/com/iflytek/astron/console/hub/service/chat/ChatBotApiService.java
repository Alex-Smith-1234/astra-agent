package com.iflytek.astron.console.hub.service.chat;

import com.iflytek.astron.console.commons.dto.bot.ChatBotApi;

import java.util.List;

public interface ChatBotApiService {

    List<ChatBotApi> getBotApiList(String uid);

    boolean exists(Long botId);

    Long selectCount(Integer botId);

<<<<<<< HEAD
    void insert(ChatBotApi chatBotApi);
=======
    void insertOrUpdate(ChatBotApi chatBotApi);

    ChatBotApi getOneByUidAndBotId(String uid, Long botId);
>>>>>>> e3278023
}<|MERGE_RESOLUTION|>--- conflicted
+++ resolved
@@ -12,11 +12,7 @@
 
     Long selectCount(Integer botId);
 
-<<<<<<< HEAD
-    void insert(ChatBotApi chatBotApi);
-=======
     void insertOrUpdate(ChatBotApi chatBotApi);
 
     ChatBotApi getOneByUidAndBotId(String uid, Long botId);
->>>>>>> e3278023
 }