package com.iflytek.astron.console.hub.service.publish.impl;

import com.alibaba.fastjson2.JSONArray;
import com.alibaba.fastjson2.JSONObject;
import com.baomidou.mybatisplus.core.conditions.query.LambdaQueryWrapper;
import com.baomidou.mybatisplus.extension.plugins.pagination.Page;
import com.iflytek.astron.console.commons.entity.bot.UserLangChainInfo;
import com.iflytek.astron.console.hub.dto.PageResponse;
import com.iflytek.astron.console.commons.dto.bot.BotListRequestDto;
import com.iflytek.astron.console.hub.dto.publish.BotPublishInfoDto;
import com.iflytek.astron.console.hub.dto.publish.BotDetailResponseDto;
import com.iflytek.astron.console.hub.dto.publish.BotVersionVO;
import com.iflytek.astron.console.hub.dto.publish.BotSummaryStatsVO;
import com.iflytek.astron.console.hub.dto.publish.BotTimeSeriesResponseDto;
import com.iflytek.astron.console.hub.dto.publish.BotTimeSeriesStatsVO;
import com.iflytek.astron.console.hub.dto.publish.WechatAuthUrlResponseDto;
import com.iflytek.astron.console.hub.dto.publish.BotTraceRequestDto;
import com.iflytek.astron.console.hub.dto.publish.UnifiedPrepareDto;
import com.iflytek.astron.console.hub.dto.publish.prepare.*;
import com.iflytek.astron.console.hub.dto.publish.prepare.WechatPrepareDto;
import com.iflytek.astron.console.commons.enums.bot.ReleaseTypeEnum;
import com.iflytek.astron.console.commons.service.data.UserLangChainDataService;
import com.iflytek.astron.console.commons.enums.PublishChannelEnum;
import com.iflytek.astron.console.commons.enums.ShelfStatusEnum;
import com.iflytek.astron.console.commons.mapper.bot.ChatBotMarketMapper;
import com.iflytek.astron.console.commons.mapper.bot.ChatBotApiMapper;
import com.iflytek.astron.console.hub.mapper.BotConversationStatsMapper;
import com.iflytek.astron.console.commons.mapper.bot.ChatBotBaseMapper;
import com.iflytek.astron.console.hub.converter.BotPublishConverter;
import com.iflytek.astron.console.hub.converter.WorkflowVersionConverter;
import com.iflytek.astron.console.hub.service.publish.PublishChannelService;
import com.iflytek.astron.console.hub.service.wechat.WechatThirdpartyService;
import com.iflytek.astron.console.commons.dto.bot.BotPublishQueryResult;
import com.iflytek.astron.console.commons.dto.bot.ChatBotApi;
import com.iflytek.astron.console.hub.entity.BotConversationStats;
import com.iflytek.astron.console.hub.service.publish.BotPublishService;
import com.iflytek.astron.console.commons.exception.BusinessException;
import com.iflytek.astron.console.commons.constant.ResponseEnum;
import com.iflytek.astron.console.commons.util.BotFileParamUtil;
import com.iflytek.astron.console.toolkit.entity.table.workflow.WorkflowVersion;
import com.iflytek.astron.console.toolkit.mapper.workflow.WorkflowVersionMapper;
import lombok.RequiredArgsConstructor;
import lombok.extern.slf4j.Slf4j;
import org.springframework.beans.factory.annotation.Value;
import org.springframework.context.ApplicationEventPublisher;
import org.springframework.stereotype.Service;
import com.iflytek.astron.console.commons.dto.bot.BotQueryCondition;
import com.iflytek.astron.console.hub.event.BotPublishStatusChangedEvent;

import java.time.LocalDate;
import java.util.ArrayList;
import java.util.List;
import java.util.Objects;
import java.util.stream.Collectors;

/**
 * Bot Publishing Management Service Implementation
 *
 * Unified bot publishing management service implementation, including: - Bot list query and detail
 * retrieval - Publishing status management (publish/take offline) - Version management - Statistics
 * data query
 *
 * @author Omuigix
 */
@Slf4j
@Service
@RequiredArgsConstructor
public class BotPublishServiceImpl implements BotPublishService {

    private final ChatBotMarketMapper chatBotMarketMapper;
    private final ChatBotBaseMapper chatBotBaseMapper;
    private final BotPublishConverter botPublishConverter;
    private final PublishChannelService publishChannelService;
    private final WechatThirdpartyService wechatThirdpartyService;
    private final ApplicationEventPublisher eventPublisher;
    private final UserLangChainDataService userLangChainDataService;

    // Version management related
    private final WorkflowVersionMapper workflowVersionMapper;
    private final WorkflowVersionConverter workflowVersionConverter;

    // Statistics data related
    private final BotConversationStatsMapper botConversationStatsMapper;

    // MaaS API related
    private final ChatBotApiMapper chatBotApiMapper;

    @Value("${maas.appId}")
    private String maasAppId;

    @Override
    public PageResponse<BotPublishInfoDto> getBotList(
            BotListRequestDto requestDto,
            String currentUid,
            Long spaceId) {

        log.info("Query bot list: uid={}, spaceId={}, request={}", currentUid, spaceId, requestDto);

        // 1. Build type-safe query condition
        BotQueryCondition condition = BotQueryCondition.from(requestDto, currentUid, spaceId);
        condition.validate();

        // 2. Execute multi-table join pagination query (using entity class to receive results)
        Page<BotPublishQueryResult> page = new Page<>(requestDto.getPage(), requestDto.getSize());
        Page<BotPublishQueryResult> queryResult = chatBotMarketMapper.selectBotListByConditions(page, condition);

        // 3. Use MapStruct for type-safe object mapping
        List<BotPublishInfoDto> botList = botPublishConverter.queryResultsToDtoList(queryResult.getRecords());

        // 4. Build response result
        return PageResponse.of(
                requestDto.getPage(),
                requestDto.getSize(),
                queryResult.getTotal(),
                botList);
    }


    @Override
    public BotDetailResponseDto getBotDetail(Integer botId, String currentUid, Long spaceId) {
        log.info("Query bot details: botId={}, uid={}, spaceId={}", botId, currentUid, spaceId);

        // 1. Permission validation and query bot basic information
        BotPublishQueryResult queryResult = chatBotMarketMapper.selectBotDetail(botId, currentUid, spaceId);
        if (queryResult == null) {
            throw new BusinessException(ResponseEnum.BOT_NOT_EXISTS);
        }

        // 2. Basic information conversion (including publish channel parsing)
        BotDetailResponseDto detailDto = botPublishConverter.queryResultToDetailDto(queryResult);

        // 3. Get WeChat binding information (only query when published to WeChat)
        if (detailDto.getPublishChannels().contains(PublishChannelEnum.WECHAT.getCode())) {
            String[] wechatInfo = publishChannelService.getWechatInfo(currentUid, botId);
            detailDto.setWechatRelease(Integer.valueOf(wechatInfo[0]));
            detailDto.setWechatAppid(wechatInfo[1]);
        } else {
            detailDto.setWechatRelease(0);
            detailDto.setWechatAppid(null);
        }

        // 4. Get MaaS App ID
        String maasId = getMaasIdByBotId(botId);
        detailDto.setMaasId(maasId);

        log.info("Bot details query completed: botId={}, channels={}, maasId={}",
                botId, detailDto.getPublishChannels(), maasId);
        return detailDto;
    }



    // ==================== MaaS Integration ====================

    /**
     * Get MaaS App ID by Bot ID Query chat_bot_api table to find appId, fallback to configured maas
     * appId
     */
    private String getMaasIdByBotId(Integer botId) {
        try {
            LambdaQueryWrapper<ChatBotApi> queryWrapper = new LambdaQueryWrapper<ChatBotApi>()
                    .eq(ChatBotApi::getBotId, botId)
                    .last("LIMIT 1");

            ChatBotApi chatBotApi = chatBotApiMapper.selectOne(queryWrapper);

            if (chatBotApi != null && chatBotApi.getAppId() != null) {
                log.debug("Found maasId for botId {}: {}", botId, chatBotApi.getAppId());
                return chatBotApi.getAppId();
            } else {
                log.debug("No maasId found for botId: {}, using configured maas appId: {}", botId, maasAppId);
                return maasAppId;
            }
        } catch (Exception e) {
            log.error("Failed to get maasId for botId: {}, using configured maas appId: {}", botId, maasAppId, e);
            return maasAppId;
        }
    }


    // ==================== Version Management ====================

    @Override
    public PageResponse<BotVersionVO> getBotVersions(Integer botId, Integer page, Integer size, String uid, Long spaceId) {
        log.info("Query workflow version list: botId={}, page={}, size={}, uid={}, spaceId={}",
                botId, page, size, uid, spaceId);

        // 1. Permission validation - ensure user has permission to access the bot
        validateBotPermission(botId, uid, spaceId);

        // 2. Get flowId from botId
        String flowId = userLangChainDataService.findFlowIdByBotId(botId);
        if (flowId == null || flowId.trim().isEmpty()) {
            log.warn("No flowId found for botId={}", botId);
            return PageResponse.of(page, size, 0L, new ArrayList<>());
        }

        // 3. Pagination query version list - query workflow_version table using flowId
        Page<WorkflowVersion> pageParam = new Page<>(page, size);
        Page<WorkflowVersion> resultPage = workflowVersionMapper.selectPageByCondition(pageParam, flowId);

        // 4. Use MapStruct batch conversion to VO
        List<WorkflowVersion> versions = resultPage.getRecords();
        List<BotVersionVO> versionList = workflowVersionConverter.toVersionVOList(versions);

        log.info("Query workflow version list successful: botId={}, flowId={}, total={}", botId, flowId, resultPage.getTotal());
        return PageResponse.of(page, size, resultPage.getTotal(), versionList);
    }

    // ==================== Statistics Data ====================

    @Override
    public BotSummaryStatsVO getBotSummaryStats(Integer botId, String currentUid, Long currentSpaceId) {
        log.info("Get bot summary statistics: botId={}, uid={}, spaceId={}",
                botId, currentUid, currentSpaceId);

        // 1. Permission validation
        int hasPermission = chatBotBaseMapper.checkBotPermission(botId, currentUid, currentSpaceId);
        if (hasPermission == 0) {
            throw new BusinessException(ResponseEnum.BOT_NOT_EXISTS);
        }

        // 2. Query summary statistics data
        BotSummaryStatsVO summaryStats = botConversationStatsMapper.selectSummaryStats(botId, null, null);
        if (summaryStats == null) {
            // If no statistics data, return default values (using primitive type long, will be 0 automatically)
            summaryStats = new BotSummaryStatsVO();
        }

        log.info("Bot summary statistics query completed: botId={}, totalChats={}, totalUsers={}",
                botId, summaryStats.getTotalChats(), summaryStats.getTotalUsers());

        return summaryStats;
    }

    @Override
    public BotTimeSeriesResponseDto getBotTimeSeriesStats(Integer botId, Integer overviewDays,
            String currentUid, Long currentSpaceId) {
        log.info("Get bot time series statistics: botId={}, overviewDays={}, uid={}, spaceId={}",
                botId, overviewDays, currentUid, currentSpaceId);

        // 1. Permission validation
        int hasPermission = chatBotBaseMapper.checkBotPermission(botId, currentUid, currentSpaceId);
        if (hasPermission == 0) {
            throw new BusinessException(ResponseEnum.BOT_NOT_EXISTS);
        }

        // 2. Query time series statistics data
        LocalDate startDate = LocalDate.now().minusDays(overviewDays);
        List<BotTimeSeriesStatsVO> timeSeriesStats = botConversationStatsMapper.selectTimeSeriesStats(
                botId, startDate, null, null);

        // 3. Build time series data response
        BotTimeSeriesResponseDto timeSeries = new BotTimeSeriesResponseDto();
        timeSeries.setActivityUser(convertToTimeSeriesItems(timeSeriesStats, "user"));
        timeSeries.setTokenUsed(convertToTimeSeriesItems(timeSeriesStats, "token"));
        timeSeries.setChatMessages(convertToTimeSeriesItems(timeSeriesStats, "message"));
        timeSeries.setAvgChatMessages(calculateAvgMessages(timeSeriesStats));

        log.info("Bot time series statistics query completed: botId={}, data points count={}",
                botId, timeSeriesStats.size());

        return timeSeries;
    }

    @Override
    public void recordDashboardCountLog(String uid, Long spaceId, Integer botId, Long chatId,
            String sid, Integer tokenConsumed) {
        log.info("Record conversation statistics: uid={}, spaceId={}, botId={}, chatId={}, tokenConsumed={}",
                uid, spaceId, botId, chatId, tokenConsumed);

        try {
            BotConversationStats conversationStats = BotConversationStats.createBuilder()
                    .uid(uid)
                    .spaceId(spaceId)
                    .botId(botId)
                    .chatId(chatId)
                    .sid(sid)
                    .tokenConsumed(tokenConsumed)
                    .build();
            int result = botConversationStatsMapper.insert(conversationStats);

            if (result > 0) {
                log.info("Conversation statistics recorded successfully: chatId={}, statsId={}", chatId, conversationStats.getId());

            } else {
                log.warn("Conversation statistics record failed: chatId={}", chatId);
            }
        } catch (Exception e) {
            log.error("Record conversation statistics exception: chatId={}", chatId, e);
<<<<<<< HEAD
            // Do not throw exception to avoid affecting main business flow
=======
>>>>>>> 6fa12703
        }
    }

    // ==================== Private Helper Methods ====================

    /**
     * Validate bot permission
     */
    private void validateBotPermission(Integer botId, String uid, Long spaceId) {
        Integer count = chatBotBaseMapper.checkBotPermission(botId, uid, spaceId);
        if (count == null || count == 0) {
            throw new BusinessException(ResponseEnum.BOT_NOT_EXISTS);
        }
    }


    /**
     * Get current publish channel
     */
    private String getCurrentPublishChannels(Integer botId, String uid, Long spaceId) {
        try {
            var queryResult = chatBotMarketMapper.selectBotDetail(botId, uid, spaceId);
            return queryResult != null ? queryResult.getPublishChannels() : null;
        } catch (Exception e) {
            log.warn("Query current publish channel failed: botId={}, uid={}, spaceId={}", botId, uid, spaceId, e);
            return null;
        }
    }

    /**
     * Create market record (for publish channel) Note: This method now delegates to event-driven
     * architecture
     */
    private void createMarketRecordForChannel(Integer botId, String uid, Long spaceId, String channels) {
        // Publish event to create market record - handled by InstructionalBotPublishListener
        eventPublisher.publishEvent(new BotPublishStatusChangedEvent(
                this, botId, uid, spaceId, "PUBLISH",
                null, ShelfStatusEnum.OFF_SHELF.getCode(), channels));
        log.info("Create market record event published: botId={}, uid={}, spaceId={}, channels={}",
                botId, uid, spaceId, channels);
    }

    /**
     * Update market record publish channel
     */
    private void updateMarketRecordChannels(Integer botId, String uid, Long spaceId, String channels) {
        try {
            int updateCount = chatBotMarketMapper.updatePublishStatus(botId, uid, spaceId, null, channels);
            if (updateCount > 0) {
                log.info("Update market record publish channel successfully: botId={}, channels={}", botId, channels);
            } else {
                log.warn("Update market record publish channel failed, record not found: botId={}, uid={}, spaceId={}",
                        botId, uid, spaceId);
            }
        } catch (Exception e) {
            log.error("Update market record publish channel exception: botId={}, uid={}, spaceId={}, channels={}",
                    botId, uid, spaceId, channels, e);
        }
    }

    /**
     * Convert time series data items
     */
    private List<BotTimeSeriesResponseDto.TimeSeriesItem> convertToTimeSeriesItems(
            List<BotTimeSeriesStatsVO> timeSeriesStats, String type) {
        return timeSeriesStats.stream()
                .map(stats -> {
                    Integer count = switch (type) {
                        case "user" -> stats.getUserCount();
                        case "token" -> stats.getTokenCount();
                        case "message" -> stats.getMessageCount();
                        case "chat" -> stats.getChatCount();
                        default -> 0;
                    };
                    return new BotTimeSeriesResponseDto.TimeSeriesItem(
                            stats.getDate().toString(), count);
                })
                .collect(Collectors.toList());
    }

    /**
     * Calculate average messages per conversation
     */
    private List<BotTimeSeriesResponseDto.TimeSeriesItem> calculateAvgMessages(
            List<BotTimeSeriesStatsVO> timeSeriesStats) {
        return timeSeriesStats.stream()
                .map(stats -> {
                    Integer avgCount = stats.getChatCount() > 0
                            ? stats.getMessageCount() / stats.getChatCount()
                            : 0;
                    return new BotTimeSeriesResponseDto.TimeSeriesItem(
                            stats.getDate().toString(), avgCount);
                })
                .collect(Collectors.toList());
    }

    // ==================== publishchannelmanagement ====================

    @Override
    public void updatePublishChannel(Integer botId, String uid, Long spaceId, PublishChannelEnum channel, boolean isAdd) {
        log.info("Update bot publish channel: botId={}, uid={}, spaceId={}, channel={}, isAdd={}",
                botId, uid, spaceId, channel.getCode(), isAdd);

        try {
            // 1. Permission validation
            int hasPermission = chatBotBaseMapper.checkBotPermission(botId, uid, spaceId);
            if (hasPermission == 0) {
                log.warn("Bot permission validation failed: botId={}, uid={}, spaceId={}", botId, uid, spaceId);
                return;
            }

            // 2. Query current publish channel
            String currentChannels = getCurrentPublishChannels(botId, uid, spaceId);

            // 3. Update publish channel
            String newChannels = publishChannelService.updatePublishChannels(currentChannels, channel.getCode(), isAdd);

            // 4. Update database
            if (!Objects.equals(currentChannels, newChannels)) {
                if (currentChannels == null) {
                    // If no market record exists, need to create first
                    createMarketRecordForChannel(botId, uid, spaceId, newChannels);
                } else {
                    // Update existing record
                    updateMarketRecordChannels(botId, uid, spaceId, newChannels);
                }

                log.info("Bot publish channel updated successfully: botId={}, {} -> {}", botId, currentChannels, newChannels);
            } else {
                log.debug("Bot publish channel unchanged: botId={}, channels={}", botId, currentChannels);
            }
        } catch (Exception e) {
            log.error("Update bot publish channel failed: botId={}, uid={}, spaceId={}, channel={}, isAdd={}",
                    botId, uid, spaceId, channel.getCode(), isAdd, e);
            // Do not throw exception to avoid affecting main business flow
        }
    }

    // ==================== WeChat Publish Management ====================

    @Override
    public WechatAuthUrlResponseDto getWechatAuthUrl(Integer botId, String appid, String redirectUrl,
            String uid, Long spaceId) {
        log.info("Get WeChat authorization URL: botId={}, appid={}, redirectUrl={}, uid={}, spaceId={}",
                botId, appid, redirectUrl, uid, spaceId);

        // 1. Permission validation
        int hasPermission = chatBotBaseMapper.checkBotPermission(botId, uid, spaceId);
        if (hasPermission == 0) {
            throw new BusinessException(ResponseEnum.BOT_NOT_EXISTS);
        }

        // 2. Get pre-authorization code
        String preAuthCode = wechatThirdpartyService.getPreAuthCode(botId, appid, uid);

        // 3. Generate authorization URL
        String authUrl = wechatThirdpartyService.buildAuthUrl(preAuthCode, appid, redirectUrl);

        // 4. Build response
        WechatAuthUrlResponseDto response = WechatAuthUrlResponseDto.of(authUrl);
        response.setPreAuthCode(preAuthCode);

        log.info("WeChat authorization URL generated successfully: botId={}, authUrl={}", botId, authUrl);
        return response;
    }

    // ==================== Trace Log Management ====================

    @Override
    public PageResponse<Object> getBotTrace(String uid, Integer botId, BotTraceRequestDto requestDto, Long spaceId) {
        log.info("Getting trace logs for bot: botId={}, uid={}, spaceId={}, request={}",
                botId, uid, spaceId, requestDto);

        // TODO: Implement actual trace log retrieval logic when ElasticSearch is available
        // This is a placeholder implementation until ES integration is ready
        //
        // When implementing:
        // 1. Validate bot permissions (check if user has access to this bot)
        // 2. Get bot flow ID from bot configuration
        // 3. Query trace logs from ElasticSearch with time range and filters
        // 4. Apply additional filters (logLevel, keyword, traceId, sessionId)
        // 5. Return paginated results

        log.warn("Trace log functionality not yet implemented - ElasticSearch integration pending");

        // Return empty result for now
        return PageResponse.of(requestDto.getPage(), requestDto.getPageSize(), 0L, new ArrayList<>());
    }

    // ==================== Publish Prepare Data Management ====================

    @Override
    public UnifiedPrepareDto getPrepareData(Integer botId, String type, String currentUid, Long spaceId) {
        log.info("Getting prepare data: botId={}, type={}, uid={}, spaceId={}", botId, type, currentUid, spaceId);

        try {
            // Validate publish type
            ReleaseTypeEnum publishTypeEnum = ReleaseTypeEnum.getByName(type);
            if (publishTypeEnum == null) {
                return createErrorPrepareResponse("Invalid publish type: " + type);
            }

            // Get bot basic info first
            BotDetailResponseDto botDetail = getBotDetail(botId, currentUid, spaceId);
            if (botDetail == null) {
                return createErrorPrepareResponse("Bot not found");
            }

            BasePrepareDto prepareData;
            switch (publishTypeEnum) {
                case MARKET:
                    prepareData = getMarketPrepareData(botId, botDetail, currentUid, spaceId);
                    break;
                case MCP:
                    prepareData = getMcpPrepareData(botId, botDetail, currentUid, spaceId);
                    break;
                case FEISHU:
                    prepareData = getFeishuPrepareData(botId, botDetail, currentUid, spaceId);
                    break;
                case BOT_API:
                    prepareData = getApiPrepareData(botId, botDetail, currentUid, spaceId);
                    break;
                case WECHAT:
                    prepareData = getWechatPrepareData(botId, botDetail, currentUid, spaceId);
                    break;
                default:
                    return createErrorPrepareResponse("Unsupported publish type: " + type);
            }

            if (prepareData == null) {
                return createErrorPrepareResponse("Failed to prepare data for type: " + type);
            }

            UnifiedPrepareDto response = new UnifiedPrepareDto();
            response.setSuccess(true);
            response.setData(prepareData);

            log.info("Prepare data retrieved successfully: botId={}, type={}", botId, type);
            return response;

        } catch (Exception e) {
            log.error("Failed to get prepare data: botId={}, type={}, uid={}, spaceId={}",
                    botId, type, currentUid, spaceId, e);
            return createErrorPrepareResponse("Failed to get prepare data: " + e.getMessage());
        }
    }

    private MarketPrepareDto getMarketPrepareData(Integer botId, BotDetailResponseDto botDetail, String currentUid, Long spaceId) {
        log.info("Getting market prepare data: botId={}", botId);

        MarketPrepareDto marketData = new MarketPrepareDto();
        marketData.setPublishType(ReleaseTypeEnum.MARKET.name());

        // Get workflow configuration JSON
        try {
            String flowId = userLangChainDataService.findFlowIdByBotId(botId);
            if (flowId != null) {
                // TODO: Get complete workflow configuration JSON
                // This should call the workflow service to get the full configuration
                marketData.setWorkflowConfigJson("{}");
            }
        } catch (Exception e) {
            log.warn("Failed to get workflow config for market prepare: botId={}", botId, e);
        }

        // Set bot basic info
        marketData.setBotName(botDetail.getBotName());
        marketData.setBotDescription(botDetail.getBotDesc());
        marketData.setBotAvatar(null);

        // Set multi-file parameter support based on extraInputsConfig
        boolean isMultiFileParam = false;
        try {
            UserLangChainInfo chainInfo = userLangChainDataService.findOneByBotId(botId);
            if (chainInfo != null && chainInfo.getExtraInputsConfig() != null) {
                List<JSONObject> extraInputsConfig = JSONArray.parseArray(chainInfo.getExtraInputsConfig(), JSONObject.class);
                isMultiFileParam = BotFileParamUtil.isMultiFileParam(botId, extraInputsConfig);
            }
        } catch (Exception e) {
            log.warn("Failed to determine multi-file parameter support: botId={}", botId, e);
        }
        marketData.setBotMultiFileParam(isMultiFileParam);

        // Set suggested tags and categories
        marketData.setSuggestedTags(List.of("智能助手", "效率工具"));
        marketData.setCategoryOptions(List.of("教育", "金融", "医疗", "客服"));

        return marketData;
    }

    private McpPrepareDto getMcpPrepareData(Integer botId, BotDetailResponseDto botDetail, String currentUid, Long spaceId) {
        log.info("Getting MCP prepare data: botId={}", botId);

        McpPrepareDto result = new McpPrepareDto();
        result.setPublishType(ReleaseTypeEnum.MCP.name());

        // TODO: Implement MCP prepare data logic
        // For now, return basic structure
        result.setInputTypes(new ArrayList<>());
        result.setSuggestedConfig(new McpPrepareDto.SuggestedConfig());
        result.setContentInfo(new McpPrepareDto.McpContentInfo());

        return result;
    }

    private FeishuPrepareDto getFeishuPrepareData(Integer botId, BotDetailResponseDto botDetail, String currentUid, Long spaceId) {
        log.info("Getting Feishu prepare data: botId={}", botId);

        FeishuPrepareDto feishuData = new FeishuPrepareDto();
        feishuData.setPublishType(ReleaseTypeEnum.FEISHU.name());

        // TODO: Get actual Feishu app configuration
        feishuData.setAppId("cli_xxx");
        feishuData.setAppSecret("xxx");

        // Set bot info
        feishuData.setBotName(botDetail.getBotName());
        feishuData.setBotDescription(botDetail.getBotDesc());
        feishuData.setBotAvatar(null);

        // Set suggested configuration
        FeishuPrepareDto.SuggestedConfig suggestedConfig = new FeishuPrepareDto.SuggestedConfig();
        suggestedConfig.setDisplayName("智能助手");
        suggestedConfig.setDescription("基于工作流的智能助手");
        feishuData.setSuggestedConfig(suggestedConfig);

        return feishuData;
    }

    private ApiPrepareDto getApiPrepareData(Integer botId, BotDetailResponseDto botDetail, String currentUid, Long spaceId) {
        log.info("Getting API prepare data: botId={}", botId);

        ApiPrepareDto apiData = new ApiPrepareDto();
        apiData.setPublishType(ReleaseTypeEnum.BOT_API.name());

        // Set API endpoint
        apiData.setApiEndpoint("/api/v1/chat/" + botId);
        apiData.setDocumentation("API文档URL");
        apiData.setApiKey("生成的API Key");
        apiData.setAuthType("Bearer");

        // Set suggested configuration
        ApiPrepareDto.SuggestedConfig suggestedConfig = new ApiPrepareDto.SuggestedConfig();
        suggestedConfig.setRateLimitPerMinute(100);
        suggestedConfig.setEnableAuth(true);
        apiData.setSuggestedConfig(suggestedConfig);

        return apiData;
    }

    private WechatPrepareDto getWechatPrepareData(Integer botId, BotDetailResponseDto botDetail, String currentUid, Long spaceId) {
        log.info("Getting WeChat prepare data: botId={}", botId);

        WechatPrepareDto wechatData = new WechatPrepareDto();
        wechatData.setPublishType(ReleaseTypeEnum.WECHAT.name());

        // TODO: Get actual WeChat configuration
        wechatData.setAppId("wx_xxx");
        wechatData.setAppSecret("xxx");
        wechatData.setToken("xxx");
        wechatData.setEncodingAESKey("xxx");

        return wechatData;
    }

    private UnifiedPrepareDto createErrorPrepareResponse(String errorMessage) {
        UnifiedPrepareDto response = new UnifiedPrepareDto();
        response.setSuccess(false);
        response.setErrorMessage(errorMessage);
        return response;
    }
}<|MERGE_RESOLUTION|>--- conflicted
+++ resolved
@@ -288,10 +288,6 @@
             }
         } catch (Exception e) {
             log.error("Record conversation statistics exception: chatId={}", chatId, e);
-<<<<<<< HEAD
-            // Do not throw exception to avoid affecting main business flow
-=======
->>>>>>> 6fa12703
         }
     }
 
