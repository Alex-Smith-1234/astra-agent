package com.iflytek.astron.console.hub.service.chat.impl;

import com.alibaba.fastjson2.JSONObject;
import com.iflytek.astron.console.commons.dto.llm.SparkChatRequest;
import com.iflytek.astron.console.commons.entity.chat.*;
import com.iflytek.astron.console.commons.service.data.ChatDataService;
import com.iflytek.astron.console.commons.service.data.ChatHistoryService;
import com.iflytek.astron.console.hub.data.ReqKnowledgeRecordsDataService;
import com.iflytek.astron.console.hub.entity.ReqKnowledgeRecords;
import lombok.extern.slf4j.Slf4j;
import org.apache.commons.lang3.StringUtils;
import org.apache.logging.log4j.util.Base64Util;
import org.springframework.beans.factory.annotation.Autowired;
import org.springframework.stereotype.Service;
import org.springframework.util.CollectionUtils;

import java.util.*;
import java.util.stream.Collectors;

@Service
@Slf4j
public class ChatHistoryServiceImpl implements ChatHistoryService {

    @Autowired
    private ChatDataService chatDataService;

    @Autowired
    private ReqKnowledgeRecordsDataService reqKnowledgeRecordsDataService;

    public static final int MAX_HISTORY_NUMBERS = 8000;

    public static final String LOOSE_PREFIX_PROMPT = """
<<<<<<< HEAD
            请将下列文档的片段作为已知信息:[]
            请根据以上文段的原文和你所知道的知识准确地回答问题
            当回答用户问题时，请使用户提问的语言回答问题
            如果以上内容无法回答用户信息，结合你所知道的信息, 回答用户提问
            简洁而专业地充分回答用户的问题，不允许在答案中添加编造成分。
=======
            Please use the following document fragments as known information: []
            Please answer questions accurately based on the original text of the above passages and your knowledge
            When answering user questions, please respond in the language the user asked the question
            If the above content cannot answer user information, combine the information you know to answer user questions
            Answer user questions concisely and professionally, and do not allow fabricated components to be added to the answer.
>>>>>>> 0a2a4636
            """;

    @Override
    public List<SparkChatRequest.MessageDto> getSystemBotHistory(String uid, Long chatId) {
        // Get question history
        List<ChatReqModelDto> chatReqModelDtos = chatDataService.getReqModelBotHistoryByChatId(uid, chatId);
        List<SparkChatRequest.MessageDto> messages = new ArrayList<>();
        if (CollectionUtils.isEmpty(chatReqModelDtos)) {
            return messages;
        }
        // Get answer history
        List<Long> reqIds = chatReqModelDtos.stream().map(ChatReqModelDto::getId).collect(Collectors.toList());
        List<ChatRespModelDto> chatRespModelDtos = chatDataService.getChatRespModelBotHistoryByChatId(uid, chatId, reqIds);

        // Group answer history by reqId
        Map<Long, ChatRespModelDto> respMap = new HashMap<>();
        if (!CollectionUtils.isEmpty(chatRespModelDtos)) {
            for (ChatRespModelDto respDto : chatRespModelDtos) {
                respMap.put(respDto.getReqId(), respDto);
            }
        }

        // Get knowledge records to enhance ask content
        Map<Long, ReqKnowledgeRecords> knowledgeRecordsMap = reqKnowledgeRecordsDataService.findByReqIds(reqIds);

        // Merge conversation history in chronological order of questions
        for (ChatReqModelDto reqDto : chatReqModelDtos) {
            // Add user message with knowledge enhancement
            SparkChatRequest.MessageDto userMessage = new SparkChatRequest.MessageDto();
            userMessage.setRole("user");

            // Enhance ask content with knowledge from reqKnowledgeRecords
            String enhancedAsk = enhanceAskWithKnowledgeRecord(reqDto.getMessage(), knowledgeRecordsMap.get(reqDto.getId()));
            userMessage.setContent(enhancedAsk);
            messages.add(userMessage);

            // Add corresponding assistant response
            ChatRespModelDto respDto = respMap.get(reqDto.getId());
            if (respDto != null && respDto.getMessage() != null && !respDto.getMessage().trim().isEmpty()) {
                SparkChatRequest.MessageDto assistantMessage = new SparkChatRequest.MessageDto();
                assistantMessage.setRole("assistant");
                assistantMessage.setContent(respDto.getMessage());
                messages.add(assistantMessage);
            }
        }
        return messages;
    }

    @Override
    public ChatRequestDtoList getHistory(String uid, Long chatId, List<ChatReqModelDto> reqList) {
        if (reqList == null || reqList.isEmpty()) {
            return new ChatRequestDtoList();
        }
        List<Long> reqIdList = reqList.stream().filter(Objects::nonNull).map(ChatReqModelDto::getId).collect(Collectors.toList());
        List<ChatRespModelDto> respList = chatDataService.getChatRespModelBotHistoryByChatId(uid, chatId, reqIdList);
        ChatRequestDtoList chatRecordList = new ChatRequestDtoList();
        int tempLength = 0;
        if (respList == null) {
            respList = new ArrayList<>();
        }
        // Flush historical sessions to cache, will automatically scroll update to maximum range
        for (int i = 0; i < Math.min(reqList.size(), respList.size()); i++) {
            // Add answer, history records answer first then question
            String answer = respList.get(i).getMessage();
            int answerLength = answer == null ? 0 : answer.length();
            // If there is data in multimodal content, it means this is a multimodal return, append history in
            // multimodal design format
            if (StringUtils.isNotBlank(respList.get(i).getContent())) {
                // Multimodal concatenation length defaults to 200
                answerLength = 200;
                String url = respList.get(i).getUrl();
                String content = respList.get(i).getContent();
                String type = respList.get(i).getType();
                String dataId = respList.get(i).getDataId();
                int needHis = respList.get(i).getNeedHis();
                if (needHis == 0) {
                    ChatContentMeta contentMeta = new ChatContentMeta(null, content, true, dataId);
                    chatRecordList.getMessages().addFirst(new ChatRequestDto("assistant", url, type, contentMeta));
                } else if (needHis == 2) {
                    // Insert at the first position, the rest automatically shift down
                    chatRecordList.getMessages().addFirst(new ChatRequestDto("assistant", answer));
                    // This is the single round length for image description return set to 800
                    // answerLength = 800;
                }
            } else {
                // Insert at the first position, the rest automatically shift down
                chatRecordList.getMessages().addFirst(new ChatRequestDto("assistant", answer));
            }
            // Historical length concatenation
            tempLength = tempLength + answerLength;
            if (tempLength > MAX_HISTORY_NUMBERS) {
                return chatRecordList;
            }
            /*** Add question ***/
            if (i < reqList.size()) {
                String ask = reqList.get(i).getMessage();
                int askLength = ask == null ? 0 : ask.length();
                // If the question is an image, set length to 800 to prevent history from exceeding 10 images
                if (StringUtils.isNotBlank(reqList.get(i).getUrl())) {
                    askLength = 800;
                }
                tempLength = tempLength + askLength;
                if (tempLength > MAX_HISTORY_NUMBERS) {
                    return chatRecordList;
                }

                // If there is data in multimodal content, it means this is multimodal input, append history in
                // multimodal design QQA format
                if (StringUtils.isNotBlank(reqList.get(i).getUrl())) {
                    String url = reqList.get(i).getUrl();
                    List<ChatModelMeta> metaList = urlToArray(url, ask);
                    chatRecordList.getMessages().addFirst(new ChatRequestDto("user", metaList));
                } else {
                    chatRecordList.getMessages().addFirst(new ChatRequestDto("user", ask));
                }
            }
        }
        chatRecordList.setLength(tempLength);
        return chatRecordList;
    }

    /**
     * Convert url to large model multimodal protocol content array
     */
    @Override
    public List<ChatModelMeta> urlToArray(String url, String ask) {
        List<ChatModelMeta> metaList = new ArrayList<>();
        // Image address concatenation
        if (StringUtils.isNotBlank(url)) {
            String[] urls = url.split(",");
            // Assemble images
            for (String tempUrl : urls) {
                // Skip if image address is empty
                if (StringUtils.isBlank(tempUrl) || "null".equals(tempUrl)) {
                    continue;
                }
                ChatModelMeta meta = new ChatModelMeta();
                JSONObject jb = new JSONObject();
                jb.put("url", Base64Util.encode(tempUrl));
                meta.setType("image_url");
                meta.setImage_url(jb);
                metaList.add(meta);
            }
        }

        // Text must be placed at the end of the array
        if (StringUtils.isNotBlank(ask)) {
            ChatModelMeta meta = new ChatModelMeta();
            meta.setType("text");
            meta.setText(ask);
            metaList.add(meta);
        }
        return metaList;
    }

    /**
     * Enhance ask content with knowledge from reqKnowledgeRecords
     *
     * @param originalAsk Original ask message
     * @param knowledgeRecord Knowledge record containing stored knowledge
     * @return Enhanced ask content with knowledge wrapped
     */
    private String enhanceAskWithKnowledgeRecord(String originalAsk, ReqKnowledgeRecords knowledgeRecord) {
        if (StringUtils.isBlank(originalAsk)) {
            return originalAsk;
        }

        // If no knowledge record found, return original ask
        if (knowledgeRecord == null || StringUtils.isBlank(knowledgeRecord.getKnowledge())) {
            return originalAsk;
        }

        try {
            // Parse knowledge string (it's stored as a string representation of a list)
            String knowledgeStr = knowledgeRecord.getKnowledge();

            // Build enhanced content with knowledge wrapping
            StringBuilder promptBuilder = new StringBuilder();
            promptBuilder.append(LOOSE_PREFIX_PROMPT);

            // Insert knowledge content into the placeholder
            promptBuilder.insert(promptBuilder.indexOf("[") + 1, knowledgeStr);
<<<<<<< HEAD
            promptBuilder.append("\n接下来我的输入是：{{}}");
=======
            promptBuilder.append("\nNext, my input is: {{}}");
>>>>>>> 0a2a4636
            promptBuilder.insert(promptBuilder.indexOf("{{") + 2, originalAsk);

            String enhancedContent = promptBuilder.toString();

            log.debug("Enhanced ask with stored knowledge for reqId: {}, original length: {}, enhanced length: {}",
                    knowledgeRecord.getReqId(), originalAsk.length(), enhancedContent.length());

            return enhancedContent;
        } catch (Exception e) {
            log.warn("Failed to enhance ask with stored knowledge for reqId: {}, error: {}",
                    knowledgeRecord.getReqId(), e.getMessage());
            return originalAsk;
        }
    }
}<|MERGE_RESOLUTION|>--- conflicted
+++ resolved
@@ -30,19 +30,11 @@
     public static final int MAX_HISTORY_NUMBERS = 8000;
 
     public static final String LOOSE_PREFIX_PROMPT = """
-<<<<<<< HEAD
-            请将下列文档的片段作为已知信息:[]
-            请根据以上文段的原文和你所知道的知识准确地回答问题
-            当回答用户问题时，请使用户提问的语言回答问题
-            如果以上内容无法回答用户信息，结合你所知道的信息, 回答用户提问
-            简洁而专业地充分回答用户的问题，不允许在答案中添加编造成分。
-=======
             Please use the following document fragments as known information: []
             Please answer questions accurately based on the original text of the above passages and your knowledge
             When answering user questions, please respond in the language the user asked the question
             If the above content cannot answer user information, combine the information you know to answer user questions
             Answer user questions concisely and professionally, and do not allow fabricated components to be added to the answer.
->>>>>>> 0a2a4636
             """;
 
     @Override
@@ -225,11 +217,7 @@
 
             // Insert knowledge content into the placeholder
             promptBuilder.insert(promptBuilder.indexOf("[") + 1, knowledgeStr);
-<<<<<<< HEAD
-            promptBuilder.append("\n接下来我的输入是：{{}}");
-=======
             promptBuilder.append("\nNext, my input is: {{}}");
->>>>>>> 0a2a4636
             promptBuilder.insert(promptBuilder.indexOf("{{") + 2, originalAsk);
 
             String enhancedContent = promptBuilder.toString();
