--- conflicted
+++ resolved
@@ -78,11 +78,7 @@
     @Value("${deepseek.url}")
     private String deepseekUrl;
 
-<<<<<<< HEAD
-    @Value("${deepseek.api-key}")
-=======
     @Value("${deepseek.api.key}")
->>>>>>> a06b6985
     private String deepseekApiKey;
 
     @Autowired
