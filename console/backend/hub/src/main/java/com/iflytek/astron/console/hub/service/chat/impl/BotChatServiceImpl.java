package com.iflytek.astron.console.hub.service.chat.impl;

import cn.hutool.core.collection.CollectionUtil;
import com.alibaba.fastjson2.JSON;
import com.alibaba.fastjson2.JSONArray;
import com.alibaba.fastjson2.JSONObject;
import com.iflytek.astron.console.commons.constant.ResponseEnum;
import com.iflytek.astron.console.commons.entity.bot.ChatBotMarket;
import com.iflytek.astron.console.commons.entity.chat.ChatList;
import com.iflytek.astron.console.commons.entity.chat.ChatListCreateResponse;
import com.iflytek.astron.console.commons.exception.BusinessException;
import com.iflytek.astron.console.commons.service.bot.BotService;
import com.iflytek.astron.console.commons.service.bot.ChatBotDataService;
import com.iflytek.astron.console.commons.service.data.ChatDataService;
import com.iflytek.astron.console.commons.entity.bot.ChatBotReqDto;
import com.iflytek.astron.console.commons.dto.llm.SparkChatRequest;
import com.iflytek.astron.console.commons.entity.bot.ChatBotBase;
import com.iflytek.astron.console.commons.entity.chat.ChatReqRecords;
import com.iflytek.astron.console.commons.enums.bot.BotTypeEnum;
import com.iflytek.astron.console.commons.enums.ShelfStatusEnum;
import com.iflytek.astron.console.commons.service.data.ChatListDataService;
import com.iflytek.astron.console.commons.util.SseEmitterUtil;
import com.iflytek.astron.console.hub.data.ReqKnowledgeRecordsDataService;
import com.iflytek.astron.console.hub.entity.ReqKnowledgeRecords;
import com.iflytek.astron.console.hub.service.PromptChatService;
import com.iflytek.astron.console.hub.service.SparkChatService;
import com.iflytek.astron.console.hub.service.chat.BotChatService;
import com.iflytek.astron.console.commons.service.data.ChatHistoryService;
import com.iflytek.astron.console.commons.service.workflow.WorkflowBotChatService;
import com.iflytek.astron.console.hub.service.chat.ChatListService;
import com.iflytek.astron.console.hub.service.knowledge.KnowledgeService;
import com.iflytek.astron.console.toolkit.entity.vo.CategoryTreeVO;
import com.iflytek.astron.console.toolkit.entity.vo.LLMInfoVo;
import com.iflytek.astron.console.toolkit.service.model.ModelService;
import lombok.extern.slf4j.Slf4j;
import org.apache.commons.lang3.StringUtils;
import org.springframework.beans.factory.annotation.Autowired;
import org.springframework.beans.factory.annotation.Value;
import org.springframework.stereotype.Service;
import org.springframework.transaction.annotation.Transactional;
import org.springframework.web.servlet.mvc.method.annotation.SseEmitter;

import java.time.LocalDateTime;
import java.util.ArrayList;
import java.util.List;
import java.util.Objects;

@Slf4j
@Service
public class BotChatServiceImpl implements BotChatService {

    @Autowired
    private ChatBotDataService chatBotDataService;

    @Autowired
    private ChatDataService chatDataService;

    @Autowired
    private SparkChatService sparkChatService;

    @Autowired
    private ChatHistoryService chatHistoryService;

    @Autowired
    private WorkflowBotChatService workflowBotChatService;

    @Autowired
    private KnowledgeService knowledgeService;

    @Value("${spark.chat.max.input.tokens:8000}")
    private int maxInputTokens;

    public static final String LOOSE_PREFIX_PROMPT = """
<<<<<<< HEAD
            请将下列文档的片段作为已知信息:[]
            请根据以上文段的原文和你所知道的知识准确地回答问题
            当回答用户问题时，请使用户提问的语言回答问题
            如果以上内容无法回答用户信息，结合你所知道的信息, 回答用户提问
            简洁而专业地充分回答用户的问题，不允许在答案中添加编造成分。
=======
            Please use the following document fragments as known information: []
            Please answer questions accurately based on the original text of the above passages and your knowledge
            When answering user questions, please respond in the language the user asked the question
            If the above content cannot answer user information, combine the information you know to answer user questions
            Answer user questions concisely and professionally, and do not allow fabricated components to be added to the answer.
>>>>>>> 0a2a4636
            """;

    @Autowired
    private ChatListDataService chatListDataService;

    @Autowired
    private ChatListService chatListService;

    @Autowired
    private BotService botService;

    @Autowired
    private ModelService modelService;

    @Autowired
    private PromptChatService promptChatService;

    @Autowired
    private ReqKnowledgeRecordsDataService reqKnowledgeRecordsDataService;

    /**
     * Function to handle chat messages
     *
     * @param chatBotReqDto Chat bot request data object
     * @param sseEmitter Server-sent events emitter
     * @param sseId Server-sent events ID
     * @param workflowOperation Workflow operation
     * @param workflowVersion Workflow version
     */
    @Override
    public void chatMessageBot(ChatBotReqDto chatBotReqDto, SseEmitter sseEmitter, String sseId, String workflowOperation, String workflowVersion) {
        try {
            log.info("Processing chat request, sseId: {}, chatId: {}, uid: {}", sseId, chatBotReqDto.getChatId(), chatBotReqDto.getUid());

            BotConfiguration botConfig = getBotConfiguration(chatBotReqDto.getBotId());
            if (botConfig.version.equals(BotTypeEnum.WORKFLOW_BOT.getType())) {
                workflowBotChatService.chatWorkflowBot(chatBotReqDto, sseEmitter, sseId, workflowOperation, workflowVersion);
            } else {
                ChatReqRecords chatReqRecords = createChatRequest(chatBotReqDto);
                int maxInputTokens = this.maxInputTokens;
                if (botConfig.modelId == null) {
                    List<SparkChatRequest.MessageDto> messages = buildMessageList(chatBotReqDto, botConfig.supportContext, botConfig.prompt, maxInputTokens, chatReqRecords.getId());
                    SparkChatRequest sparkChatRequest = buildSparkChatRequest(chatBotReqDto, botConfig, messages);
                    sparkChatService.chatStream(sparkChatRequest, sseEmitter, sseId, chatReqRecords, false, false);
                } else {
                    ModelConfigResult modelConfig = getModelConfiguration(botConfig.modelId, sseEmitter);
                    if (modelConfig == null) {
                        return;
                    }
                    List<SparkChatRequest.MessageDto> messages = buildMessageList(chatBotReqDto, botConfig.supportContext, botConfig.prompt, modelConfig.maxInputTokens(), chatReqRecords.getId());
                    JSONObject jsonObject = buildPromptChatRequest(modelConfig.llmInfoVo(), messages);
                    promptChatService.chatStream(jsonObject, sseEmitter, sseId, chatReqRecords, false, false);
                }
            }
        } catch (Exception e) {
            log.error("Bot chat error for sseId: {}, chatId: {}, uid: {}", sseId, chatBotReqDto.getChatId(), chatBotReqDto.getUid(), e);
            SseEmitterUtil.completeWithError(sseEmitter, "Failed to process chat request: " + e.getMessage());
        }
    }

    @Override
    public void reAnswerMessageBot(Long requestId, Integer botId, SseEmitter sseEmitter, String sseId) {
        try {
            log.info("Processing re-answer request, sseId: {}, requestId: {}", sseId, requestId);

            ChatReqRecords chatReqRecords = chatDataService.findRequestById(requestId);
            BotConfiguration botConfig = getBotConfiguration(botId);
            ChatBotReqDto chatBotReqDto = new ChatBotReqDto();
            chatBotReqDto.setBotId(botId);
            chatBotReqDto.setChatId(chatReqRecords.getChatId());
            chatBotReqDto.setUid(chatReqRecords.getUid());
            chatBotReqDto.setAsk(chatReqRecords.getMessage());
            chatBotReqDto.setEdit(true);
            int maxInputTokens = this.maxInputTokens;
            if (botConfig.modelId == null) {
                List<SparkChatRequest.MessageDto> messages = buildMessageList(chatBotReqDto, botConfig.supportContext, botConfig.prompt, maxInputTokens, chatReqRecords.getId());
                SparkChatRequest sparkChatRequest = buildSparkChatRequest(chatBotReqDto, botConfig, messages);
                sparkChatService.chatStream(sparkChatRequest, sseEmitter, sseId, chatReqRecords, false, false);
            } else {
                ModelConfigResult modelConfig = getModelConfiguration(botConfig.modelId, sseEmitter);
                if (modelConfig == null) {
                    return;
                }
                List<SparkChatRequest.MessageDto> messages = buildMessageList(chatBotReqDto, botConfig.supportContext, botConfig.prompt, modelConfig.maxInputTokens(), chatReqRecords.getId());
                JSONObject jsonObject = buildPromptChatRequest(modelConfig.llmInfoVo, messages);
                promptChatService.chatStream(jsonObject, sseEmitter, sseId, chatReqRecords, false, false);
            }
        } catch (Exception e) {
            log.error("Bot reAnswer error for sseId: {}, requestId: {}", sseId, requestId, e);
            SseEmitterUtil.completeWithError(sseEmitter, "Failed to process re-answer request: " + e.getMessage());
        }
    }

    @Override
    public void debugChatMessageBot(String text, String prompt, List<String> messages, String uid, String openedTool, String model, Long modelId, List<String> maasDatasetList, SseEmitter sseEmitter, String sseId) {
        int maxInputTokens = this.maxInputTokens;
        List<SparkChatRequest.MessageDto> messageList;

        if (modelId == null) {
            messageList = buildDebugMessageList(text, prompt, messages, maxInputTokens, maasDatasetList);
            SparkChatRequest sparkChatRequest = new SparkChatRequest();
            sparkChatRequest.setModel(model);
            sparkChatRequest.setMessages(messageList);
            sparkChatRequest.setChatId(null);
            sparkChatRequest.setUserId(uid);
            sparkChatRequest.setEnableWebSearch(enableWebSearch(openedTool));
            sparkChatService.chatStream(sparkChatRequest, sseEmitter, sseId, null, false, true);
        } else {
            ModelConfigResult modelConfig = getModelConfiguration(modelId, sseEmitter);
            if (modelConfig == null) {
                return;
            }
            messageList = buildDebugMessageList(text, prompt, messages, modelConfig.maxInputTokens(), maasDatasetList);
            JSONObject jsonObject = buildPromptChatRequest(modelConfig.llmInfoVo(), messageList);
            promptChatService.chatStream(jsonObject, sseEmitter, sseId, null, false, false);
        }
    }

    @Override
    @Transactional
    public ChatListCreateResponse clear(Long chatId, String uid, Integer botId, ChatBotBase botBase) {
        // Check if this is the user's own assistant chat window
        ChatList chatList = chatListDataService.findByUidAndChatId(uid, chatId);
        if (chatList == null || !Objects.equals(chatList.getBotId(), botId)) {
            return new ChatListCreateResponse();
        }
        // Check if this window has chat history, if not, use this blank window directly
        if (chatDataService.countMessagesByChatId(chatId) == 0) {
            ChatListCreateResponse response = new ChatListCreateResponse();
            response.setId(chatId);
            response.setTitle(chatList.getTitle());
            response.setBotId(botId);
            response.setCreateTime(chatList.getCreateTime());
            return response;
        }
        // Delete window
        chatListService.logicDeleteChatList(chatId, uid);
        // Add new window based on botId
        ChatListCreateResponse chatListCreateResponse = chatListService.createRestartChat(uid, "", botId);
        // Add assistant to user's chat_bot_list
        if (!Objects.equals(botBase.getUid(), uid)) {
            botService.addV2Bot(uid, botId);
        }

        return chatListCreateResponse;
    }

    /**
     * Get model configuration and extract max input tokens
     *
     * @param modelId Model ID
     * @param sseEmitter SSE emitter for error handling
     * @return ModelConfigResult containing LLMInfoVo and maxInputTokens, or null if model doesn't exist
     */
    private ModelConfigResult getModelConfiguration(Long modelId, SseEmitter sseEmitter) {
        LLMInfoVo llmInfoVo = (LLMInfoVo) modelService.getDetail(0, modelId, null).data();
        if (llmInfoVo == null) {
            SseEmitterUtil.completeWithError(sseEmitter, "Model is not exist!");
            return null;
        }

        int maxInputTokens = this.maxInputTokens;
        List<CategoryTreeVO> categoryTree = llmInfoVo.getCategoryTree();
        if (!categoryTree.isEmpty()) {
            for (CategoryTreeVO categoryTreeVO : categoryTree) {
                if ("contextLengthTag".equals(categoryTreeVO.getKey())) {
                    maxInputTokens = Integer.parseInt(categoryTreeVO.getName().replace("k", "")) * 1000;
                    break;
                }
            }
        }

        return new ModelConfigResult(llmInfoVo, maxInputTokens);
    }

    /**
     * Get bot configuration
     *
     * @param botId Bot ID
     * @return Returns BotConfiguration object
     */
    private BotConfiguration getBotConfiguration(Integer botId) {
        ChatBotMarket chatBotMarket = chatBotDataService.findMarketBotByBotId(botId);

        if (chatBotMarket != null && ShelfStatusEnum.isOnShelf(chatBotMarket.getBotStatus())) {
            return new BotConfiguration(
                    chatBotMarket.getPrompt(),
                    chatBotMarket.getSupportContext() == 1,
                    chatBotMarket.getModel(),
                    chatBotMarket.getOpenedTool(),
                    chatBotMarket.getVersion(),
                    chatBotMarket.getModelId());
        } else {
            ChatBotBase chatBotBase = chatBotDataService.findById(botId)
                    .orElseThrow(() -> new BusinessException(ResponseEnum.BOT_NOT_EXISTS));
            return new BotConfiguration(
                    chatBotBase.getPrompt(),
                    chatBotBase.getSupportContext() == 1,
                    chatBotBase.getModel(),
                    chatBotBase.getOpenedTool(),
                    chatBotBase.getVersion(),
                    chatBotBase.getModelId());
        }
    }

    /**
     * Create chat request record
     *
     * @param chatBotReqDto Chat bot request data transfer object
     * @return Generated chat request record
     */
    private ChatReqRecords createChatRequest(ChatBotReqDto chatBotReqDto) {
        ChatReqRecords chatReqRecords = new ChatReqRecords();
        chatReqRecords.setChatId(chatBotReqDto.getChatId());
        chatReqRecords.setUid(chatBotReqDto.getUid());
        chatReqRecords.setMessage(chatBotReqDto.getAsk());
        chatReqRecords.setClientType(0);
        chatReqRecords.setCreateTime(LocalDateTime.now());
        chatReqRecords.setUpdateTime(LocalDateTime.now());
        chatReqRecords.setNewContext(1);
        chatDataService.createRequest(chatReqRecords);
        return chatReqRecords;
    }

    /**
     * Get historical conversation messages
     *
     * @param chatBotReqDto Chat bot request data transfer object
     * @param supportContext Whether to support context
     * @param availableTokens Available token count for history messages
     * @return List of historical message data transfer objects
     */
    private List<SparkChatRequest.MessageDto> getHistoryMessages(ChatBotReqDto chatBotReqDto, boolean supportContext, int availableTokens) {
        if (!supportContext || availableTokens <= 0) {
            return new ArrayList<>();
        }

        List<SparkChatRequest.MessageDto> historyMessages = chatHistoryService.getSystemBotHistory(chatBotReqDto.getUid(), chatBotReqDto.getChatId());

        // If it's a re-answer request, need to remove the last Q&A pair
        if (chatBotReqDto.getEdit() && !historyMessages.isEmpty()) {
            historyMessages.removeLast();
            if (!historyMessages.isEmpty()) {
                historyMessages.removeLast();
            }
        }

        if (historyMessages.isEmpty()) {
            return historyMessages;
        }

        List<SparkChatRequest.MessageDto> truncatedHistory = truncateHistoryByTokens(historyMessages, availableTokens);
        log.debug("History message truncation completed - Original count: {}, After truncation: {}",
                historyMessages.size(), truncatedHistory.size());

        return truncatedHistory;
    }

    /**
     * Calculate token statistics for system and user messages
     *
     * @param prompt System prompt text
     * @param userMessage User message text
     * @return TokenStatistics object containing token counts
     */
    private TokenStatistics calculateTokenStatistics(String prompt, String userMessage, int maxInputTokens) {
        int systemTokens = estimateTokenCount(prompt);
        int currentUserTokens = estimateTokenCount(userMessage);
        int reservedTokens = systemTokens + currentUserTokens;
        int availableTokens = Math.max(0, maxInputTokens - reservedTokens);

        log.debug("Token statistics - System message: {}, Current user message: {}, Reserved total: {}, Available for history: {}, Maximum limit: {}",
                systemTokens, currentUserTokens, reservedTokens, availableTokens, maxInputTokens);

        return new TokenStatistics(systemTokens, currentUserTokens, reservedTokens, availableTokens);
    }

    /**
     * Build message list, truncate historical conversation data based on maximum input tokens
     *
     * @param chatBotReqDto Chat bot request data transfer object
     * @param supportContext Whether to support context
     * @param prompt Prompt text
     * @return List of message data transfer objects
     */
    private List<SparkChatRequest.MessageDto> buildMessageList(ChatBotReqDto chatBotReqDto, boolean supportContext, String prompt, int maxInputTokens, Long reqId) {
        List<SparkChatRequest.MessageDto> messageDtoList = new ArrayList<>();

        SparkChatRequest.MessageDto systemMessage = new SparkChatRequest.MessageDto();
        systemMessage.setRole("system");
        systemMessage.setContent(prompt);

        // Finally concatenate the current question
        StringBuilder promptBuilder = new StringBuilder();
        promptBuilder.append(LOOSE_PREFIX_PROMPT);
        promptBuilder.append(prompt);
        List<String> knowledgeList = knowledgeService.getChuncksByBotId(chatBotReqDto.getBotId(), chatBotReqDto.getAsk(), 3);
        // Store retrieved knowledge entries in the database for next round of conversation
        String knowledgeStr = knowledgeList.toString();
        ReqKnowledgeRecords reqKnowledgeRecords = ReqKnowledgeRecords.builder()
                .uid(chatBotReqDto.getUid())
                .chatId(chatBotReqDto.getChatId())
                .reqId(reqId)
                .reqMessage(chatBotReqDto.getAsk())
                .knowledge(knowledgeStr.substring(0, Math.min(3900, knowledgeStr.length())))
                .build();
        reqKnowledgeRecordsDataService.create(reqKnowledgeRecords);
        promptBuilder.insert(promptBuilder.indexOf("[") + 1, knowledgeList);
<<<<<<< HEAD
        promptBuilder.append("\n接下来我的输入是：{{}}");
        promptBuilder.insert(promptBuilder.indexOf("{{") + 2, chatBotReqDto.getAsk());
        // 需要文档问答, 把prompt和数据集都拼起来, 成为真正的ask
=======
        promptBuilder.append("\nNext, my input is: {{}}");
        promptBuilder.insert(promptBuilder.indexOf("{{") + 2, chatBotReqDto.getAsk());
        // Need document Q&A, concatenate prompt and dataset to become the real ask
>>>>>>> 0a2a4636
        String ask = promptBuilder.toString();
        SparkChatRequest.MessageDto queryMessage = new SparkChatRequest.MessageDto();
        queryMessage.setRole("user");
        queryMessage.setContent(ask);

        TokenStatistics tokenStats = calculateTokenStatistics(prompt, chatBotReqDto.getAsk(), maxInputTokens);

        messageDtoList.add(systemMessage);

        List<SparkChatRequest.MessageDto> historyMessages = getHistoryMessages(chatBotReqDto, supportContext, tokenStats.availableTokens());
        messageDtoList.addAll(historyMessages);

        messageDtoList.add(queryMessage);

        int totalTokens = messageDtoList.stream()
                .mapToInt(msg -> estimateTokenCount(msg.getContent()))
                .sum();

        log.info("Message list build completed - Total messages: {}, Estimated total tokens: {}, Maximum limit: {}",
                messageDtoList.size(), totalTokens, maxInputTokens);

        return messageDtoList;
    }

    /**
     * Build debug message list with token-based truncation
     *
     * @param text Current user message text
     * @param prompt System prompt text
     * @param messages List of history message strings
     * @param maxInputTokens Maximum input token limit
     * @return List of message data transfer objects with truncation applied
     */
    private List<SparkChatRequest.MessageDto> buildDebugMessageList(String text, String prompt, List<String> messages, int maxInputTokens, List<String> maasDatasetList) {
        List<SparkChatRequest.MessageDto> messageDtoList = new ArrayList<>();

        SparkChatRequest.MessageDto systemMessage = new SparkChatRequest.MessageDto();
        systemMessage.setRole("system");
        systemMessage.setContent(prompt);

        SparkChatRequest.MessageDto queryMessage = new SparkChatRequest.MessageDto();
        queryMessage.setRole("user");
<<<<<<< HEAD
        // 拼接当前提问
=======
        // Concatenate current question
>>>>>>> 0a2a4636
        StringBuilder askBuilder = new StringBuilder();
        askBuilder.append(LOOSE_PREFIX_PROMPT);
        List<String> askKnowledgeList = knowledgeService.getChuncks(maasDatasetList, text, 3, true);
        askBuilder.insert(askBuilder.indexOf("[") + 1, askKnowledgeList);
<<<<<<< HEAD
        askBuilder.append("\n接下来我的输入是：{{}}");
=======
        askBuilder.append("\nNext, my input is: {{}}");
>>>>>>> 0a2a4636
        askBuilder.insert(askBuilder.indexOf("{{") + 2, text);
        queryMessage.setContent(askBuilder.toString());

        TokenStatistics tokenStats = calculateTokenStatistics(prompt, text, maxInputTokens);

        messageDtoList.add(systemMessage);

        if (tokenStats.availableTokens() > 0 && !messages.isEmpty()) {
            List<SparkChatRequest.MessageDto> historyMessages = convertStringMessagesToDto(messages);
<<<<<<< HEAD
            // maas数据集处理
            for (SparkChatRequest.MessageDto messageDto : historyMessages) {
                // 只拼接用户的问题, 不处理回答
=======
            // MaaS dataset processing
            for (SparkChatRequest.MessageDto messageDto : historyMessages) {
                // Only concatenate user questions, do not process answers
>>>>>>> 0a2a4636
                if ("user".equals(messageDto.getRole())) {
                    String ask = messageDto.getContent();
                    StringBuilder builder = new StringBuilder();
                    builder.append(LOOSE_PREFIX_PROMPT);
                    List<String> knowledgeList = knowledgeService.getChuncks(maasDatasetList, ask, 3, true);
                    builder.insert(builder.indexOf("[") + 1, knowledgeList);
<<<<<<< HEAD
                    builder.append("\n接下来我的输入是：{{}}");
=======
                    builder.append("\nNext, my input is: {{}}");
>>>>>>> 0a2a4636
                    builder.insert(builder.indexOf("{{") + 2, ask);
                    messageDto.setContent(builder.toString());
                }
            }
            List<SparkChatRequest.MessageDto> truncatedHistory = truncateHistoryByTokens(historyMessages, tokenStats.availableTokens());
            messageDtoList.addAll(truncatedHistory);

            log.debug("Debug history message truncation completed - Original count: {}, After truncation: {}",
                    historyMessages.size(), truncatedHistory.size());
        }

        messageDtoList.add(queryMessage);

        int totalTokens = messageDtoList.stream()
                .mapToInt(msg -> estimateTokenCount(msg.getContent()))
                .sum();

        log.info("Debug message list build completed - Total messages: {}, Estimated total tokens: {}, Maximum limit: {}",
                messageDtoList.size(), totalTokens, maxInputTokens);

        return messageDtoList;
    }

    /**
     * Convert string messages to MessageDto objects with alternating roles
     *
     * @param messages List of message strings
     * @return List of MessageDto objects
     */
    private List<SparkChatRequest.MessageDto> convertStringMessagesToDto(List<String> messages) {
        List<SparkChatRequest.MessageDto> historyMessages = new ArrayList<>();
        for (int i = 0; i < messages.size(); i++) {
            SparkChatRequest.MessageDto messageDto = new SparkChatRequest.MessageDto();
            messageDto.setRole(i % 2 == 0 ? "user" : "assistant");
            messageDto.setContent(messages.get(i));
            historyMessages.add(messageDto);
        }
        return historyMessages;
    }

    /**
     * Truncate history messages based on token limit, trim from front to back
     *
     * @param historyMessages History message list
     * @param maxHistoryTokens Maximum token count for history messages
     * @return Truncated history message list
     */
    private List<SparkChatRequest.MessageDto> truncateHistoryByTokens(List<SparkChatRequest.MessageDto> historyMessages, int maxHistoryTokens) {
        List<SparkChatRequest.MessageDto> result = new ArrayList<>();
        int currentTokens = 0;

        // Traverse from back to front (keep the newest conversations)
        for (int i = historyMessages.size() - 1; i >= 0; i--) {
            SparkChatRequest.MessageDto message = historyMessages.get(i);
            int messageTokens = estimateTokenCount(message.getContent());

            // Check if token limit is exceeded
            if (currentTokens + messageTokens > maxHistoryTokens) {
                log.debug("History message truncation - Stopped at index {}, current tokens: {}, message tokens: {}, limit: {}",
                        i, currentTokens, messageTokens, maxHistoryTokens);
                break;
            }

            currentTokens += messageTokens;
            result.addFirst(message); // Add to the beginning of the list, maintain time order
        }

        return result;
    }

    /**
     * Estimate token count for text (simple estimation: Chinese characters * 1.5, English words * 1.3)
     *
     * @param text Text content
     * @return Estimated token count
     */
    private int estimateTokenCount(String text) {
        if (StringUtils.isBlank(text)) {
            return 0;
        }

        // Simple estimation method:
        // - Chinese characters calculated as 1.5 tokens
        // - English characters calculated as 1.3 tokens (considering word segmentation)
        int chineseChars = 0;
        int englishChars = 0;

        for (char c : text.toCharArray()) {
            if (c >= 0x4e00 && c <= 0x9fff) {
                // Chinese character range
                chineseChars++;
            } else if (Character.isLetterOrDigit(c)) {
                // English characters and numbers
                englishChars++;
            }
        }

        int estimatedTokens = (int) (chineseChars * 1.5 + englishChars * 1.3);

        log.trace("Token estimation - Chinese characters: {}, English characters: {}, Estimated tokens: {}",
                chineseChars, englishChars, estimatedTokens);

        return Math.max(estimatedTokens, 1); // At least 1 token
    }

    /**
     * Utility method to build SparkChatRequest object
     *
     * @param chatBotReqDto Chat bot request data transfer object
     * @param botConfig Bot configuration
     * @param messages List of message data transfer objects
     * @return Built SparkChatRequest object
     */
    private SparkChatRequest buildSparkChatRequest(ChatBotReqDto chatBotReqDto, BotConfiguration botConfig, List<SparkChatRequest.MessageDto> messages) {
        SparkChatRequest sparkChatRequest = new SparkChatRequest();
        sparkChatRequest.setModel(botConfig.model);
        sparkChatRequest.setMessages(messages);
        sparkChatRequest.setChatId(chatBotReqDto.getChatId().toString());
        sparkChatRequest.setUserId(chatBotReqDto.getUid().toString());
        sparkChatRequest.setEnableWebSearch(enableWebSearch(botConfig.openedTool));
        return sparkChatRequest;
    }

    private JSONObject buildPromptChatRequest(LLMInfoVo llmInfoVo, List<SparkChatRequest.MessageDto> messages) {
        JSONObject jsonObject = new JSONObject();
        jsonObject.put("url", llmInfoVo.getUrl());
        jsonObject.put("apiKey", llmInfoVo.getApiKey());
        jsonObject.put("model", llmInfoVo.getDomain());
        jsonObject.put("messages", messages);
        // Convert Object to JSONArray type
        Object configObj = llmInfoVo.getConfig();
        JSONArray config = null;
        if (configObj instanceof JSONArray) {
            config = (JSONArray) configObj;
        } else if (configObj instanceof String) {
            try {
                config = JSON.parseArray((String) configObj);
            } catch (Exception e) {
                log.warn("Failed to parse config string to JSONArray: {}", configObj, e);
                config = new JSONArray();
            }
        } else if (configObj != null) {
            try {
                config = (JSONArray) JSON.toJSON(configObj);
            } catch (Exception e) {
                log.warn("Failed to convert config object to JSONArray: {}", configObj, e);
                config = new JSONArray();
            }
        } else {
            config = new JSONArray();
        }
        for (Object o : config) {
            if (o instanceof JSONObject configItem) {
                String key = configItem.getString("key");
                Object defaultValue = configItem.get("default");
                if (key != null) {
                    jsonObject.put(key, defaultValue);
                }
            }
        }
        jsonObject.put("config", config);
        return jsonObject;
    }

    private record BotConfiguration(String prompt, boolean supportContext, String model, String openedTool, Integer version, Long modelId) {}

    private record TokenStatistics(int systemTokens, int currentUserTokens, int reservedTokens, int availableTokens) {}

    private record ModelConfigResult(LLMInfoVo llmInfoVo, int maxInputTokens) {}

    /**
     * Determine whether to enable web search
     */
    private boolean enableWebSearch(String tool) {
        if (StringUtils.isBlank(tool)) {
            return false;
        }
        List<String> tools = CollectionUtil.newArrayList(Objects.requireNonNull(tool).split(","));
        return tools.contains("ifly_search");
    }
}<|MERGE_RESOLUTION|>--- conflicted
+++ resolved
@@ -71,19 +71,11 @@
     private int maxInputTokens;
 
     public static final String LOOSE_PREFIX_PROMPT = """
-<<<<<<< HEAD
-            请将下列文档的片段作为已知信息:[]
-            请根据以上文段的原文和你所知道的知识准确地回答问题
-            当回答用户问题时，请使用户提问的语言回答问题
-            如果以上内容无法回答用户信息，结合你所知道的信息, 回答用户提问
-            简洁而专业地充分回答用户的问题，不允许在答案中添加编造成分。
-=======
             Please use the following document fragments as known information: []
             Please answer questions accurately based on the original text of the above passages and your knowledge
             When answering user questions, please respond in the language the user asked the question
             If the above content cannot answer user information, combine the information you know to answer user questions
             Answer user questions concisely and professionally, and do not allow fabricated components to be added to the answer.
->>>>>>> 0a2a4636
             """;
 
     @Autowired
@@ -392,15 +384,9 @@
                 .build();
         reqKnowledgeRecordsDataService.create(reqKnowledgeRecords);
         promptBuilder.insert(promptBuilder.indexOf("[") + 1, knowledgeList);
-<<<<<<< HEAD
-        promptBuilder.append("\n接下来我的输入是：{{}}");
-        promptBuilder.insert(promptBuilder.indexOf("{{") + 2, chatBotReqDto.getAsk());
-        // 需要文档问答, 把prompt和数据集都拼起来, 成为真正的ask
-=======
         promptBuilder.append("\nNext, my input is: {{}}");
         promptBuilder.insert(promptBuilder.indexOf("{{") + 2, chatBotReqDto.getAsk());
         // Need document Q&A, concatenate prompt and dataset to become the real ask
->>>>>>> 0a2a4636
         String ask = promptBuilder.toString();
         SparkChatRequest.MessageDto queryMessage = new SparkChatRequest.MessageDto();
         queryMessage.setRole("user");
@@ -443,20 +429,12 @@
 
         SparkChatRequest.MessageDto queryMessage = new SparkChatRequest.MessageDto();
         queryMessage.setRole("user");
-<<<<<<< HEAD
-        // 拼接当前提问
-=======
         // Concatenate current question
->>>>>>> 0a2a4636
         StringBuilder askBuilder = new StringBuilder();
         askBuilder.append(LOOSE_PREFIX_PROMPT);
         List<String> askKnowledgeList = knowledgeService.getChuncks(maasDatasetList, text, 3, true);
         askBuilder.insert(askBuilder.indexOf("[") + 1, askKnowledgeList);
-<<<<<<< HEAD
-        askBuilder.append("\n接下来我的输入是：{{}}");
-=======
         askBuilder.append("\nNext, my input is: {{}}");
->>>>>>> 0a2a4636
         askBuilder.insert(askBuilder.indexOf("{{") + 2, text);
         queryMessage.setContent(askBuilder.toString());
 
@@ -466,26 +444,16 @@
 
         if (tokenStats.availableTokens() > 0 && !messages.isEmpty()) {
             List<SparkChatRequest.MessageDto> historyMessages = convertStringMessagesToDto(messages);
-<<<<<<< HEAD
-            // maas数据集处理
-            for (SparkChatRequest.MessageDto messageDto : historyMessages) {
-                // 只拼接用户的问题, 不处理回答
-=======
             // MaaS dataset processing
             for (SparkChatRequest.MessageDto messageDto : historyMessages) {
                 // Only concatenate user questions, do not process answers
->>>>>>> 0a2a4636
                 if ("user".equals(messageDto.getRole())) {
                     String ask = messageDto.getContent();
                     StringBuilder builder = new StringBuilder();
                     builder.append(LOOSE_PREFIX_PROMPT);
                     List<String> knowledgeList = knowledgeService.getChuncks(maasDatasetList, ask, 3, true);
                     builder.insert(builder.indexOf("[") + 1, knowledgeList);
-<<<<<<< HEAD
-                    builder.append("\n接下来我的输入是：{{}}");
-=======
                     builder.append("\nNext, my input is: {{}}");
->>>>>>> 0a2a4636
                     builder.insert(builder.indexOf("{{") + 2, ask);
                     messageDto.setContent(builder.toString());
                 }
