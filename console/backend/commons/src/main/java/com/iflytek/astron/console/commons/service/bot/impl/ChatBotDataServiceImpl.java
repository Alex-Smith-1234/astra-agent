package com.iflytek.astron.console.commons.service.bot.impl;

import cn.hutool.core.bean.BeanUtil;
import cn.hutool.core.collection.CollectionUtil;
import cn.hutool.core.util.RandomUtil;
import cn.hutool.core.util.StrUtil;
import com.alibaba.fastjson2.JSONObject;
import com.baomidou.mybatisplus.core.conditions.query.LambdaQueryWrapper;
import com.baomidou.mybatisplus.core.conditions.query.QueryWrapper;
import com.baomidou.mybatisplus.core.conditions.update.LambdaUpdateWrapper;
import com.baomidou.mybatisplus.core.conditions.update.UpdateWrapper;
import com.baomidou.mybatisplus.core.toolkit.Wrappers;
import com.baomidou.mybatisplus.extension.plugins.pagination.Page;
import com.iflytek.astron.console.commons.dto.bot.ChatBotApi;
import com.iflytek.astron.console.commons.dto.vcn.CustomV2VCNDTO;
import com.iflytek.astron.console.commons.entity.bot.*;
import com.iflytek.astron.console.commons.entity.chat.ChatList;
import com.iflytek.astron.console.commons.entity.model.McpData;
import com.iflytek.astron.console.commons.enums.bot.BotStatusEnum;
import com.iflytek.astron.console.commons.enums.bot.ReleaseTypeEnum;
import com.iflytek.astron.console.commons.mapper.bot.*;
import com.iflytek.astron.console.commons.mapper.chat.ChatListMapper;
import com.iflytek.astron.console.commons.mapper.vcn.CustomVCNMapper;
import com.iflytek.astron.console.commons.service.bot.BotFavoriteService;
import com.iflytek.astron.console.commons.service.bot.ChatBotDataService;
import com.iflytek.astron.console.commons.service.data.IDatasetInfoService;
import com.iflytek.astron.console.commons.service.mcp.McpDataService;
import com.iflytek.astron.console.commons.util.MaasUtil;
import jakarta.servlet.http.HttpServletRequest;
import lombok.extern.slf4j.Slf4j;
import org.springframework.beans.BeanUtils;
import org.springframework.beans.factory.annotation.Autowired;
import org.springframework.stereotype.Service;
import org.springframework.util.StringUtils;

import java.time.LocalDateTime;
import java.util.*;

@Slf4j
@Service
public class ChatBotDataServiceImpl implements ChatBotDataService {

    @Autowired
    private ChatBotBaseMapper chatBotBaseMapper;

    @Autowired
    private ChatBotListMapper chatBotListMapper;

    @Autowired
    private ChatBotMarketMapper chatBotMarketMapper;

    @Autowired
    private BotDatasetMapper botDatasetMapper;

    @Autowired
    private MaasUtil maasUtil;

    @Autowired
    private ChatListMapper chatListMapper;

    @Autowired
    private ChatBotPromptStructMapper promptStructMapper;

    @Autowired
    private BotFavoriteService botFavoriteService;

    @Autowired
    private IDatasetInfoService datasetInfoService;

    @Autowired
    private CustomVCNMapper customVCNMapper;

    @Autowired
    private ChatBotApiMapper botApiMapper;

    @Autowired
    private McpDataService mcpDataService;

    public static final String BOT_INPUT_EXAMPLE_SPLIT = "%%split%%";

    @Override
    public Optional<ChatBotBase> findById(Integer botId) {
        ChatBotBase chatBot = chatBotBaseMapper.selectById(botId);
        return Optional.ofNullable(chatBot);
    }

    @Override
    public Optional<ChatBotBase> findByIdAndSpaceId(Integer botId, Long spaceId) {
        LambdaQueryWrapper<ChatBotBase> wrapper = new LambdaQueryWrapper<>();
        wrapper.eq(ChatBotBase::getId, botId);
        wrapper.eq(ChatBotBase::getSpaceId, spaceId);
        wrapper.eq(ChatBotBase::getIsDelete, 0);
        ChatBotBase chatBot = chatBotBaseMapper.selectOne(wrapper);
        return Optional.ofNullable(chatBot);
    }

    @Override
    public List<ChatBotBase> findByUid(String uid) {
        LambdaQueryWrapper<ChatBotBase> wrapper = new LambdaQueryWrapper<>();
        wrapper.eq(ChatBotBase::getUid, uid);
        return chatBotBaseMapper.selectList(wrapper);
    }

    @Override
    public List<ChatBotBase> findByUidAndSpaceId(String uid, Long spaceId) {
        LambdaQueryWrapper<ChatBotBase> wrapper = new LambdaQueryWrapper<>();
        wrapper.eq(ChatBotBase::getUid, uid);
        wrapper.eq(ChatBotBase::getSpaceId, spaceId);
        wrapper.eq(ChatBotBase::getIsDelete, 0);
        return chatBotBaseMapper.selectList(wrapper);
    }

    @Override
    public List<ChatBotBase> findBySpaceId(Long spaceId) {
        LambdaQueryWrapper<ChatBotBase> wrapper = new LambdaQueryWrapper<>();
        wrapper.eq(ChatBotBase::getSpaceId, spaceId);
        wrapper.eq(ChatBotBase::getIsDelete, 0);
        return chatBotBaseMapper.selectList(wrapper);
    }

    @Override
    public List<ChatBotBase> findByBotType(Integer botType) {
        LambdaQueryWrapper<ChatBotBase> wrapper = new LambdaQueryWrapper<>();
        wrapper.eq(ChatBotBase::getBotType, botType);
        wrapper.eq(ChatBotBase::getIsDelete, 0);
        return chatBotBaseMapper.selectList(wrapper);
    }

    @Override
    public List<ChatBotBase> findByBotTypeAndSpaceId(Integer botType, Long spaceId) {
        LambdaQueryWrapper<ChatBotBase> wrapper = new LambdaQueryWrapper<>();
        wrapper.eq(ChatBotBase::getBotType, botType);
        wrapper.eq(ChatBotBase::getSpaceId, spaceId);
        wrapper.eq(ChatBotBase::getIsDelete, 0);
        return chatBotBaseMapper.selectList(wrapper);
    }

    @Override
    public List<ChatBotBase> findActiveBotsBy(String uid) {
        LambdaQueryWrapper<ChatBotBase> wrapper = new LambdaQueryWrapper<>();
        wrapper.eq(ChatBotBase::getUid, uid);
        wrapper.eq(ChatBotBase::getIsDelete, 0);
        wrapper.orderByDesc(ChatBotBase::getUpdateTime);
        return chatBotBaseMapper.selectList(wrapper);
    }

    @Override
    public List<ChatBotBase> findActiveBotsBy(String uid, Long spaceId) {
        LambdaQueryWrapper<ChatBotBase> wrapper = new LambdaQueryWrapper<>();
        wrapper.eq(ChatBotBase::getUid, uid);
        wrapper.eq(ChatBotBase::getSpaceId, spaceId);
        wrapper.eq(ChatBotBase::getIsDelete, 0);
        wrapper.orderByDesc(ChatBotBase::getUpdateTime);
        return chatBotBaseMapper.selectList(wrapper);
    }

    @Override
    public ChatBotBase createBot(ChatBotBase chatBotBase) {
        chatBotBaseMapper.insert(chatBotBase);
        return chatBotBase;
    }

    @Override
    public ChatBotBase updateBot(ChatBotBase chatBotBase) {
        chatBotBaseMapper.updateById(chatBotBase);
        return chatBotBase;
    }

    @Override
    public boolean deleteBot(Integer botId) {
        ChatBotBase chatBot = new ChatBotBase();
        chatBot.setId(botId);
        chatBot.setIsDelete(1);
        return chatBotBaseMapper.updateById(chatBot) > 0;
    }

    @Override
    public boolean deleteBot(Integer botId, String uid) {
        return deleteChatBotBase(botId, uid) &&
                deleteChatBotList(botId, uid) &&
                deleteChatList(botId, uid) &&
                deleteChatBotMarket(botId, uid);
    }

    private boolean deleteChatBotBase(Integer botId, String uid) {
        LambdaUpdateWrapper<ChatBotBase> updateWrapper = new LambdaUpdateWrapper<>();
        updateWrapper.eq(ChatBotBase::getId, botId)
                .eq(ChatBotBase::getUid, uid)
                .set(ChatBotBase::getIsDelete, 1);
        return chatBotBaseMapper.update(null, updateWrapper) > 0;
    }
<<<<<<< HEAD

    private boolean deleteChatBotList(Integer botId, String uid) {
        LambdaUpdateWrapper<ChatBotList> updateWrapper = new LambdaUpdateWrapper<>();
        updateWrapper.eq(ChatBotList::getRealBotId, botId)
                .eq(ChatBotList::getUid, uid)
                .set(ChatBotList::getIsAct, 0);
        return chatBotListMapper.update(null, updateWrapper) > 0;
    }

=======

    private boolean deleteChatBotList(Integer botId, String uid) {
        LambdaUpdateWrapper<ChatBotList> updateWrapper = new LambdaUpdateWrapper<>();
        updateWrapper.eq(ChatBotList::getRealBotId, botId)
                .eq(ChatBotList::getUid, uid)
                .set(ChatBotList::getIsAct, 0);
        return chatBotListMapper.update(null, updateWrapper) > 0;
    }

>>>>>>> 0a2a4636
    private boolean deleteChatList(Integer botId, String uid) {
        LambdaUpdateWrapper<ChatList> updateWrapper = new LambdaUpdateWrapper<>();
        updateWrapper.eq(ChatList::getBotId, botId)
                .eq(ChatList::getUid, uid)
                .set(ChatList::getIsDelete, 1);
        return chatListMapper.update(null, updateWrapper) > 0;
    }

    private boolean deleteChatBotMarket(Integer botId, String uid) {
        LambdaUpdateWrapper<ChatBotMarket> updateWrapper = new LambdaUpdateWrapper<>();
        updateWrapper.eq(ChatBotMarket::getBotId, botId)
                .eq(ChatBotMarket::getUid, uid)
                .set(ChatBotMarket::getIsDelete, 1);
        return chatBotMarketMapper.update(null, updateWrapper) > 0;
    }


    @Override
    public boolean deleteBot(Integer botId, Long spaceId) {
        LambdaQueryWrapper<ChatBotBase> wrapper = new LambdaQueryWrapper<>();
        wrapper.eq(ChatBotBase::getId, botId);
        wrapper.eq(ChatBotBase::getSpaceId, spaceId);

        ChatBotBase chatBot = new ChatBotBase();
        chatBot.setIsDelete(1);
        return chatBotBaseMapper.update(chatBot, wrapper) > 0;
    }

    @Override
    public boolean deleteBotsByIds(List<Integer> botIds) {
        if (botIds == null || botIds.isEmpty()) {
            return false;
        }

        ChatBotBase chatBot = new ChatBotBase();
        chatBot.setIsDelete(1);

        LambdaQueryWrapper<ChatBotBase> wrapper = new LambdaQueryWrapper<>();
        wrapper.in(ChatBotBase::getId, botIds);

        return chatBotBaseMapper.update(chatBot, wrapper) > 0;
    }

    @Override
    public boolean deleteBotsByIds(List<Integer> botIds, Long spaceId) {
        if (botIds == null || botIds.isEmpty()) {
            return false;
        }

        ChatBotBase chatBot = new ChatBotBase();
        chatBot.setIsDelete(1);

        LambdaQueryWrapper<ChatBotBase> wrapper = new LambdaQueryWrapper<>();
        wrapper.in(ChatBotBase::getId, botIds);
        wrapper.eq(ChatBotBase::getSpaceId, spaceId);

        return chatBotBaseMapper.update(chatBot, wrapper) > 0;
    }

    @Override
    public long countBotsByUid(String uid) {
        LambdaQueryWrapper<ChatBotBase> wrapper = new LambdaQueryWrapper<>();
        wrapper.eq(ChatBotBase::getUid, uid);
        wrapper.eq(ChatBotBase::getIsDelete, 0);
        return chatBotBaseMapper.selectCount(wrapper);
    }

    @Override
    public long countBotsByUid(String uid, Long spaceId) {
        LambdaQueryWrapper<ChatBotBase> wrapper = new LambdaQueryWrapper<>();
        wrapper.eq(ChatBotBase::getUid, uid);
        wrapper.eq(ChatBotBase::getSpaceId, spaceId);
        wrapper.eq(ChatBotBase::getIsDelete, 0);
        return chatBotBaseMapper.selectCount(wrapper);
    }

    @Override
    public List<ChatBotList> findUserBotList(String uid) {
        LambdaQueryWrapper<ChatBotList> wrapper = new LambdaQueryWrapper<>();
        wrapper.eq(ChatBotList::getUid, uid);
        wrapper.eq(ChatBotList::getIsAct, 1);
        wrapper.orderByDesc(ChatBotList::getUpdateTime);
        return chatBotListMapper.selectList(wrapper);
    }

    @Override
    public ChatBotList addBotToUserList(ChatBotList chatBotList) {
        chatBotListMapper.insert(chatBotList);
        return chatBotList;
    }

    @Override
    public boolean removeBotFromUserList(String uid, Integer marketBotId) {
        LambdaQueryWrapper<ChatBotList> wrapper = new LambdaQueryWrapper<>();
        wrapper.eq(ChatBotList::getUid, uid);
        wrapper.eq(ChatBotList::getMarketBotId, marketBotId);

        ChatBotList chatBotList = new ChatBotList();
        chatBotList.setIsAct(0);

        return chatBotListMapper.update(chatBotList, wrapper) > 0;
    }

    @Override
    public List<ChatBotMarket> findMarketBots(Integer botStatus, int page, int size) {
        LambdaQueryWrapper<ChatBotMarket> wrapper = new LambdaQueryWrapper<>();
        wrapper.eq(ChatBotMarket::getIsDelete, 0);
        if (botStatus != null) {
            wrapper.eq(ChatBotMarket::getBotStatus, botStatus);
        }
        wrapper.orderByDesc(ChatBotMarket::getCreateTime);

        Page<ChatBotMarket> pageParam = new Page<>(page, size);
        Page<ChatBotMarket> result = chatBotMarketMapper.selectPage(pageParam, wrapper);
        return result.getRecords();
    }

    @Override
    public List<ChatBotMarket> findMarketBotsByHot(int limit) {
        LambdaQueryWrapper<ChatBotMarket> wrapper = new LambdaQueryWrapper<>();
        wrapper.eq(ChatBotMarket::getIsDelete, 0);
        wrapper.eq(ChatBotMarket::getBotStatus, 2);
        wrapper.orderByDesc(ChatBotMarket::getHotNum);
        wrapper.last("LIMIT " + limit);
        return chatBotMarketMapper.selectList(wrapper);
    }

    @Override
    public List<ChatBotMarket> searchMarketBots(String keyword, Integer botType) {
        LambdaQueryWrapper<ChatBotMarket> wrapper = new LambdaQueryWrapper<>();
        wrapper.eq(ChatBotMarket::getIsDelete, 0);
        wrapper.eq(ChatBotMarket::getBotStatus, 2);

        if (StringUtils.hasText(keyword)) {
            wrapper.and(w -> w.like(ChatBotMarket::getBotName, keyword).or().like(ChatBotMarket::getBotDesc, keyword));
        }

        if (botType != null) {
            wrapper.eq(ChatBotMarket::getBotType, botType);
        }

        wrapper.orderByDesc(ChatBotMarket::getHotNum);
        return chatBotMarketMapper.selectList(wrapper);
    }

    /**
     * Query whether assistant is deleted
     *
     * @param botId
     */
    @Override
    public boolean botIsDeleted(Long botId) {
        if (null == botId) {
            return false;
        }
        ChatBotBase chatBotBase = chatBotBaseMapper.selectOne(Wrappers.lambdaQuery(ChatBotBase.class)
                .eq(ChatBotBase::getId, botId)
                .eq(ChatBotBase::getIsDelete, 1));

        ChatBotMarket chatBotMarket = chatBotMarketMapper.selectOne(Wrappers.lambdaQuery(ChatBotMarket.class)
                .eq(ChatBotMarket::getBotId, botId)
                .eq(ChatBotMarket::getIsDelete, 1));
        return chatBotBase != null || chatBotMarket != null;
    }

    @Override
    public ChatBotMarket findMarketBotByBotId(Integer botId) {
        if (botId == null) {
            return null;
        }

        LambdaQueryWrapper<ChatBotMarket> wrapper = Wrappers.lambdaQuery(ChatBotMarket.class)
                .eq(ChatBotMarket::getBotId, botId)
                .eq(ChatBotMarket::getIsDelete, 0);

        return chatBotMarketMapper.selectOne(wrapper);
    }

    @Override
    public Boolean checkRepeatBotName(String uid, Integer botId, String botName, Long spaceId) {
        // Cannot have the same name as own bot, excluding deleted ones
        QueryWrapper<ChatBotBase> wrapper = new QueryWrapper<>();
        if (spaceId == null) {
            wrapper.eq("uid", uid);
            wrapper.isNull("space_id");
        } else {
            wrapper.eq("space_id", spaceId);
        }
        wrapper.eq("bot_name", botName);
        wrapper.eq("is_delete", 0);
        if (!Objects.isNull(botId)) {
            wrapper.ne("id", botId);
        }
        if (chatBotBaseMapper.exists(wrapper)) {
            // Bot name duplication
            return Boolean.TRUE;
        }
        return Boolean.FALSE;
    }

    @Override
    public void deleteBotForDeleteSpace(String uid, Long spaceId, HttpServletRequest request) {
        if (spaceId == null) {
            log.error("deleteBotForDeleteSpace-failed, spaceId is empty, uid={}", uid);
            return;
        }
        // Query botId based on spaceId
        List<Integer> spaceBotIdList = chatBotBaseMapper.selectList(Wrappers.lambdaQuery(ChatBotBase.class)
                        .eq(ChatBotBase::getSpaceId, spaceId)
                        .eq(ChatBotBase::getIsDelete, 0)
                        .select(ChatBotBase::getId))
                .stream()
                .map(ChatBotBase::getId)
                .toList();
        log.info("deleteBotForDeleteSpace-start to remove assistants, uid={}, spaceId={}, spaceBotIdList={}", uid, spaceId, spaceBotIdList);
        // Remove assistants
        removeBotForDeleteSpace(uid, spaceId, spaceBotIdList);
        log.info("deleteBotForDeleteSpace-start to delete assistants, uid={}, spaceId={}", uid, spaceId);
        // Delete bot
        chatBotBaseMapper.update(Wrappers.lambdaUpdate(ChatBotBase.class)
                .eq(ChatBotBase::getSpaceId, spaceId)
                .eq(ChatBotBase::getIsDelete, 0)
                .set(ChatBotBase::getIsDelete, 1));
        log.info("deleteBotForDeleteSpace-start to maintain botDataSet, uid={}, spaceId={}", uid, spaceId);
        // Update status of datasets associated with assistant
        LambdaUpdateWrapper<BotDataset> updateWrapper = new LambdaUpdateWrapper<>();
        updateWrapper.in(BotDataset::getBotId, spaceBotIdList)
                .set(BotDataset::getIsAct, 0)
                .set(BotDataset::getUpdateTime, LocalDateTime.now());
        botDatasetMapper.update(null, updateWrapper);
        // If version = 3, sync to engineering institute
        for (Integer botId : spaceBotIdList) {
            maasUtil.deleteSynchronize(botId, spaceId, request);
        }
    }

    private void removeBotForDeleteSpace(String uid, Long spaceId, List<Integer> spaceBotIdList) {
        if (spaceId == null) {
            log.error("removeBotForDeleteSpace-failed, spaceId is null, uid={}", uid);
            return;
        }
        if (spaceBotIdList.isEmpty()) {
            // If empty, it means no maintenance is needed
            return;
        }
        // Take down assistants
        LambdaUpdateWrapper<ChatBotMarket> updateWrapper = new LambdaUpdateWrapper<>();
        updateWrapper.in(ChatBotMarket::getBotId, spaceBotIdList)
                .set(ChatBotMarket::getBotStatus, 0)
                .set(ChatBotMarket::getIsDelete, 1);

        chatBotMarketMapper.update(null, updateWrapper);
    }

    @Override
    public ChatBotList findByUidAndBotId(String uid, Integer botId) {
        return chatBotListMapper.selectOne(new LambdaQueryWrapper<>(ChatBotList.class)
                .eq(ChatBotList::getUid, uid)
                .eq(ChatBotList::getRealBotId, botId)
                .orderByDesc(ChatBotList::getCreateTime)
                .last("limit 1"));
    }

    @Override
    public ChatBotList createUserBotList(ChatBotList chatBotList) {
        chatBotListMapper.insert(chatBotList);
        return chatBotList;
    }

    @Override
    public ChatBotBase copyBot(String uid, Integer botId, Long spaceId) {
        // Create new assistant with same name
        BotDetail botDetail = chatBotBaseMapper.botDetail(Math.toIntExact(botId));
        botDetail.setId(null);
        ChatBotBase base = new ChatBotBase();
        BeanUtils.copyProperties(botDetail, base);
        // Set a new assistant name as differentiation
        base.setUid(uid);
        base.setSpaceId(spaceId);
        base.setBotName(base.getBotName() + RandomUtil.randomString(6));
        base.setUpdateTime(LocalDateTime.now());
        base.setCreateTime(LocalDateTime.now());
        log.info("--------------------------------old bot is :{}, new bot is :{}", JSONObject.toJSONString(botDetail), base);
        chatBotBaseMapper.insert(base);
        return base;
    }

    @Override
    public Boolean takeoffBot(String uid, Long spaceId, TakeoffList takeoffList) {
        int botId = takeoffList.getBotId();
        UpdateWrapper<ChatBotMarket> wrapper = new UpdateWrapper<>();
        wrapper.eq("bot_id", botId);
        if (!chatBotMarketMapper.exists(wrapper)) {
            return Boolean.TRUE;
        }
        // Directly remove assistant from shelf, no need for comprehensive management review
        wrapper.set("bot_status", 0);
        chatBotMarketMapper.update(null, wrapper);
        botFavoriteService.delete(uid, botId);
        return Boolean.TRUE;
    }

    @Override
    public boolean updateBotBasicInfo(Integer botId, String botDesc, String prologue, String inputExamples) {
        LambdaUpdateWrapper<ChatBotBase> wrapper = new LambdaUpdateWrapper<>(ChatBotBase.class);
        wrapper.set(ChatBotBase::getBotDesc, botDesc);
        wrapper.set(ChatBotBase::getPrologue, prologue);
        wrapper.set(ChatBotBase::getInputExample, inputExamples);
        wrapper.eq(ChatBotBase::getId, botId);
        return chatBotBaseMapper.update(null, wrapper) > 0;
    }

    @Override
    public BotDetail getBotDetail(Long botId) {
        return chatBotBaseMapper.botDetail(Math.toIntExact(botId));
    }

    @Override
    public PromptBotDetail getPromptBotDetail(Integer botId, String uid) {
        BotDetail botBase = chatBotBaseMapper.botDetail(botId);

        PromptBotDetail promptBotDetail = new PromptBotDetail();
        BeanUtils.copyProperties(botBase, promptBotDetail);
        Integer supportUpload = botBase.getSupportUpload();
        promptBotDetail.setSupportUploadList(Collections.singletonList(supportUpload));

        List<ChatBotPromptStruct> promptStructList = promptStructMapper.selectList(
                Wrappers.lambdaQuery(ChatBotPromptStruct.class).eq(ChatBotPromptStruct::getBotId, botId));
        if (CollectionUtil.isNotEmpty(promptStructList)) {
            promptBotDetail.setPromptStructList(promptStructList);
        } else {
            promptBotDetail.setPromptStructList(new ArrayList<>());
        }
        if (promptBotDetail.getInputExample() != null) {
            String inputExample = promptBotDetail.getInputExample();
            if (!StrUtil.contains(inputExample, BOT_INPUT_EXAMPLE_SPLIT)) {
                inputExample = inputExample.replace(",", BOT_INPUT_EXAMPLE_SPLIT);
            }
            List<String> inputExampleList = Arrays.asList(inputExample.split(BOT_INPUT_EXAMPLE_SPLIT));
            promptBotDetail.setInputExampleList(inputExampleList);
        } else {
            promptBotDetail.setInputExampleList(new ArrayList<>());
        }

        List<DatasetInfo> datasetInfoList = datasetInfoService.getDatasetByBot(uid, botId);
        promptBotDetail.setDatasetList(datasetInfoList);

        // Convert bot_type to parent_type_key value
        Integer botType = promptBotDetail.getBotType();
        if (botType == null) {
            botType = 0;
        }
        promptBotDetail.setBotType(BotTypeList.getParentTypeKey(botType));
        String vcnCn = promptBotDetail.getVcnCn();
        if (org.apache.commons.lang3.StringUtils.isNotBlank(vcnCn) && getVcnDetail(vcnCn) == null) {
            promptBotDetail.setVcnCn(null);
        }
        try {
            LocalDateTime createTime = LocalDateTime.parse(promptBotDetail.getCreateTime().toString().replace(" ", "T"));
            if (createTime.isBefore(LocalDateTime.of(2025, 2, 24, 10, 00))) {
                promptBotDetail.setEditable(false);
            } else {
                promptBotDetail.setEditable(true);
            }
        } catch (Exception e) {
            log.warn("Failed to parse createTime for botId {}, setting editable to true by default", botId, e);
            promptBotDetail.setEditable(true);
        }
        // Get assistant release channels
        promptBotDetail.setReleaseType(getReleaseChannel(uid, botId));
        return promptBotDetail;
    }

    @Override
    public Map<String, Object> getVcnDetail(String vcnCode) {
        CustomV2VCNDTO detail = customVCNMapper.getVcnByCode(vcnCode);
        if (detail == null) {
            return null;
        }
        String uid = detail.getUid();
        if (uid != null) {
            Map<String, Object> map = new HashMap<>();
            map.put("id", detail.getVcnId());
            map.put("name", detail.getName());
            map.put("vcn", vcnCode);
            map.put("mode", uid);
            map.put("imgUrl", detail.getAvatar());
            map.put("audioUrl", detail.getTryVCNUrl());
            return map;
        }

        return BeanUtil.beanToMap(detail);
    }

    @Override
    public List<Integer> getReleaseChannel(String uid, Integer botId) {
        List<Integer> releaseList = new ArrayList<>();
        boolean marketExist = chatBotMarketMapper.exists(Wrappers.lambdaQuery(ChatBotMarket.class)
                .eq(ChatBotMarket::getUid, uid)
                .eq(ChatBotMarket::getBotId, botId)
                .in(ChatBotMarket::getBotStatus, BotStatusEnum.shelves()));
        if (marketExist) {
            releaseList.add(ReleaseTypeEnum.MARKET.getCode());
        }
        boolean apiExist = botApiMapper.exists(Wrappers.lambdaQuery(ChatBotApi.class)
                .eq(ChatBotApi::getUid, uid)
                .eq(ChatBotApi::getBotId, botId)
                .orderByDesc(ChatBotApi::getUpdateTime));
        if (apiExist) {
            releaseList.add(ReleaseTypeEnum.BOT_API.getCode());
        }
        // MCP channel processing
        McpData mcp = mcpDataService.getMcp(botId.longValue());
        if (Objects.nonNull(mcp) && "1".equals(String.valueOf(mcp.getReleased()))) {
            releaseList.add(ReleaseTypeEnum.MCP.getCode());
        }
        return releaseList;
    }
}<|MERGE_RESOLUTION|>--- conflicted
+++ resolved
@@ -189,7 +189,6 @@
                 .set(ChatBotBase::getIsDelete, 1);
         return chatBotBaseMapper.update(null, updateWrapper) > 0;
     }
-<<<<<<< HEAD
 
     private boolean deleteChatBotList(Integer botId, String uid) {
         LambdaUpdateWrapper<ChatBotList> updateWrapper = new LambdaUpdateWrapper<>();
@@ -199,17 +198,6 @@
         return chatBotListMapper.update(null, updateWrapper) > 0;
     }
 
-=======
-
-    private boolean deleteChatBotList(Integer botId, String uid) {
-        LambdaUpdateWrapper<ChatBotList> updateWrapper = new LambdaUpdateWrapper<>();
-        updateWrapper.eq(ChatBotList::getRealBotId, botId)
-                .eq(ChatBotList::getUid, uid)
-                .set(ChatBotList::getIsAct, 0);
-        return chatBotListMapper.update(null, updateWrapper) > 0;
-    }
-
->>>>>>> 0a2a4636
     private boolean deleteChatList(Integer botId, String uid) {
         LambdaUpdateWrapper<ChatList> updateWrapper = new LambdaUpdateWrapper<>();
         updateWrapper.eq(ChatList::getBotId, botId)
@@ -418,9 +406,9 @@
         }
         // Query botId based on spaceId
         List<Integer> spaceBotIdList = chatBotBaseMapper.selectList(Wrappers.lambdaQuery(ChatBotBase.class)
-                        .eq(ChatBotBase::getSpaceId, spaceId)
-                        .eq(ChatBotBase::getIsDelete, 0)
-                        .select(ChatBotBase::getId))
+                .eq(ChatBotBase::getSpaceId, spaceId)
+                .eq(ChatBotBase::getIsDelete, 0)
+                .select(ChatBotBase::getId))
                 .stream()
                 .map(ChatBotBase::getId)
                 .toList();
