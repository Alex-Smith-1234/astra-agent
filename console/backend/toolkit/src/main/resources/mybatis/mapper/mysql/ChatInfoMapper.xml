--- conflicted
+++ resolved
@@ -1,11 +1,7 @@
 <?xml version="1.0" encoding="UTF-8"?>
 <!DOCTYPE mapper PUBLIC "-//mybatis.org//DTD Mapper 3.0//EN"
         "http://mybatis.org/dtd/mybatis-3-mapper.dtd" >
-<<<<<<< HEAD
-<mapper namespace="com.iflytek.astra.console.toolkit.mapper.trace.ChatInfoMapper">
-=======
 <mapper namespace="com.iflytek.astron.console.toolkit.mapper.trace.ChatInfoMapper">
->>>>>>> 07dca841
 
 
     <select id="selectUserCount" resultType="java.lang.Long">
@@ -48,11 +44,7 @@
             and #{endDate} > create_time
         </if>
     </select>
-<<<<<<< HEAD
-    <select id="getErrorBySidList" resultType="com.iflytek.astra.console.toolkit.entity.vo.WorkflowErrorVo">
-=======
     <select id="getErrorBySidList" resultType="com.iflytek.astron.console.toolkit.entity.vo.WorkflowErrorVo">
->>>>>>> 07dca841
         SELECT DISTINCT  status_code as errorCode,'' as errorMsg,create_time as errorTime
         from chat_info
         <where>
@@ -64,11 +56,7 @@
         order by create_time desc
     </select>
     <select id="getUserFeedBackErrorInfo"
-<<<<<<< HEAD
-            resultType="com.iflytek.astra.console.toolkit.entity.vo.WorkflowUserFeedbackErrorVo">
-=======
             resultType="com.iflytek.astron.console.toolkit.entity.vo.WorkflowUserFeedbackErrorVo">
->>>>>>> 07dca841
         select  uid, status_code as errorCode,'' as errorMsg,create_time as errorTime
         from chat_info
         <where>
@@ -84,11 +72,7 @@
         </where>
         order by create_time desc
     </select>
-<<<<<<< HEAD
-    <select id="selectWorkflowUseCount" resultType="com.iflytek.astra.console.toolkit.entity.dto.ToolUseDto">
-=======
     <select id="selectWorkflowUseCount" resultType="com.iflytek.astron.console.toolkit.entity.dto.ToolUseDto">
->>>>>>> 07dca841
         SELECT
         JSON_UNQUOTE(JSON_EXTRACT(ni.config, '$.pluginId')) AS toolId,
         COUNT(*) AS useCount
@@ -109,11 +93,7 @@
         GROUP BY
         JSON_UNQUOTE(JSON_EXTRACT(ni.config, '$.pluginId'));
     </select>
-<<<<<<< HEAD
-    <select id="selectBotUseCount" resultType="com.iflytek.astra.console.toolkit.entity.dto.ToolUseDto">
-=======
     <select id="selectBotUseCount" resultType="com.iflytek.astron.console.toolkit.entity.dto.ToolUseDto">
->>>>>>> 07dca841
         SELECT flow_id as toolId,COUNT(*) AS useCount
         FROM chat_info
         <where>
