--- conflicted
+++ resolved
@@ -1,6 +1,6 @@
-import http from "../utils/http";
-import qs from "qs";
-import { Base64 } from "js-base64";
+import http from '../utils/http';
+import qs from 'qs';
+import { Base64 } from 'js-base64';
 
 /**
  * 更新用户个人资料
@@ -10,7 +10,7 @@
 export const uploadUserProfile = (formData: FormData): Promise<any> =>
   http.put(`/user/profile/update`, formData, {
     headers: {
-      "Content-Type": "multipart/form-data",
+      'Content-Type': 'multipart/form-data',
     },
     timeout: 20000,
   });
@@ -66,7 +66,7 @@
 export const uploadBotImg = (formData: FormData): Promise<any> => {
   return http.post(`/personality/upload`, formData, {
     headers: {
-      "Content-Type": "multipart/form-data",
+      'Content-Type': 'multipart/form-data',
     },
   });
 };
@@ -89,7 +89,7 @@
 export const getVerifyCode = (params: any) => {
   return http.post(`/login/mobile/send-verify-code`, params, {
     headers: {
-      "Content-Type": "multipart/form-data",
+      'Content-Type': 'multipart/form-data',
     },
   });
 };
@@ -98,7 +98,7 @@
 export const phoneLogin = (params: any) => {
   return http.post(`/login/phone-quick-login`, params, {
     headers: {
-      "Content-Type": "multipart/form-data",
+      'Content-Type': 'multipart/form-data',
     },
   });
 };
@@ -107,10 +107,10 @@
 export const passwordlogin = (params: any) => {
   return http({
     url: `/login/check-account`,
-    method: "POST",
-    data: params,
-    headers: {
-      "Content-Type": "application/x-www-form-urlencoded",
+    method: 'POST',
+    data: params,
+    headers: {
+      'Content-Type': 'application/x-www-form-urlencoded',
     },
   });
   // return http.post(`/login/check-account`, params);
@@ -118,21 +118,21 @@
 
 // 检查用户信息
 export const checkUserInfo = () => {
-  let referOrigin = "";
+  let referOrigin = '';
   try {
     referOrigin = Base64.encode(window.location.href);
   } catch (e) {
-    referOrigin = "";
+    referOrigin = '';
   }
   // register_from
-  const register_from = localStorage.getItem("registerFrom") || "";
+  const register_from = localStorage.getItem('registerFrom') || '';
   return http.get(
-    `/checkUser${register_from ? `?register_from=${register_from}` : ""}`,
+    `/checkUser${register_from ? `?register_from=${register_from}` : ''}`,
     {
       headers: {
         Referorigin: referOrigin,
       },
-    },
+    }
   );
 };
 
@@ -152,8 +152,8 @@
 
 export const clearParameter = (params: any) => {
   return http.request({
-    url: "/u/bot/v2/clear-parameter",
-    method: "post",
+    url: '/u/bot/v2/clear-parameter',
+    method: 'post',
     data: params,
   });
 };
@@ -170,8 +170,8 @@
 
 export const errorFeedback = (params: any) => {
   return http.request({
-    url: "/u/bot/v2/errorFeedback",
-    method: "post",
+    url: '/u/bot/v2/errorFeedback',
+    method: 'post',
     data: params,
   });
 };
@@ -184,8 +184,8 @@
 //创作中心申请历史
 export const getMyApplyHistory = (params: any) => {
   return http.request({
-    url: "/bot/check-list",
-    method: "POST",
+    url: '/bot/check-list',
+    method: 'POST',
     data: params,
   });
 };
@@ -193,8 +193,8 @@
 //助手创作中心获取我创建的助手
 export const getMyCreateBotList = (params: any) => {
   return http.request({
-    url: "/bot/created-list",
-    method: "POST",
+    url: '/bot/created-list',
+    method: 'POST',
     data: params,
   });
 };
@@ -207,8 +207,8 @@
 //提交助手审核
 export const sendApplyBot = (params: any): Promise<{ botId: number }> => {
   return http.request({
-    url: "/bot/send-approval",
-    method: "POST",
+    url: '/bot/send-approval',
+    method: 'POST',
     data: params,
   });
 };
@@ -221,8 +221,8 @@
 //创作中心申请历史
 export const releasedBotWithChannel = (params: any) => {
   return http.request({
-    url: "/bot/releasedBotWithChannel",
-    method: "POST",
+    url: '/bot/releasedBotWithChannel',
+    method: 'POST',
     data: params,
   });
 };
@@ -239,7 +239,7 @@
 };
 
 export const cancelBindWx = (params: any) => {
-  return http.post("/bot/offiaccount/unbind", params);
+  return http.post('/bot/offiaccount/unbind', params);
 };
 
 // 从星辰来的发布
@@ -256,10 +256,10 @@
 export const getWechatAuthUrl = (
   botId: any,
   appid: string,
-  redirectUrl: string,
+  redirectUrl: string
 ) => {
   return http.get(
-    `/bot/offiaccount/auth-url/get?botId=${botId}&appid=${appid}&redirectUrl=${redirectUrl}`,
+    `/bot/offiaccount/auth-url/get?botId=${botId}&appid=${appid}&redirectUrl=${redirectUrl}`
   );
 };
 
@@ -322,7 +322,7 @@
 // web应用
 // 获取信息
 export const getWebAppInfo = (
-  botId: any,
+  botId: any
 ): Promise<{ url: string; botwebStatus: number }> => {
   return http.get(`/bot/web/info?botId=${botId}`);
 };
@@ -339,9 +339,9 @@
 
 // 用量监控chart
 export const getWebAppUsageChart = (
-  type: "message" | "new" | "pv" | "active",
+  type: 'message' | 'new' | 'pv' | 'active',
   botId: any,
-  daytype: number,
+  daytype: number
 ): Promise<any> => {
   return http.get(`/bot/web/usage/${type}?botId=${botId}&type=${daytype}`);
 };
@@ -373,22 +373,17 @@
 
 // 获取知识库信息源
 export const getDataSource = () => {
-  return http.get("/dataset/getDataset");
+  return http.get('/dataset/getDataset');
 };
 
 // 生成输入示例
 export const generateInputExample = (params: any) => {
   return http({
-<<<<<<< HEAD
-    url: `/bot/generateInputExample`,
-    method: "POST",
-=======
     url: `/bot/generate-input-example`,
     method: 'POST',
->>>>>>> 70e63f58
-    data: params,
-    headers: {
-      "Content-Type": "multipart/form-data",
+    data: params,
+    headers: {
+      'Content-Type': 'multipart/form-data',
     },
   });
   // return http.post(`/login/check-account`, params);
@@ -401,23 +396,6 @@
   return http.post(`/customVCN/updateCustomVCN`, params);
 };
 
-<<<<<<< HEAD
-/**
- * @description 创建一句话复刻任务
- */
-export const createOnceTrainTask = (params: any): Promise<any> => {
-  return http({
-    url: `/customVCN/v2/create?sex=${params.sex}&index=${params.sampleIndex}`,
-    method: "POST",
-    data: params.formData,
-    headers: {
-      "Content-Type": "application/x-www-form-urlencoded",
-    },
-  });
-};
-
-=======
->>>>>>> 70e63f58
 // 新增bot
 export const insertBot = (params: any) => {
   return http.post(`/bot/create`, params);
@@ -431,7 +409,7 @@
 // 知识库
 export const listRepos = () => {
   return http.get(
-    `/repo/list?pageNo=1&pageSize=999&content=&orderBy=create_time`,
+    `/repo/list?pageNo=1&pageSize=999&content=&orderBy=create_time`
   );
 };
 
@@ -454,7 +432,7 @@
 export const promptList = (params: any) => {
   return http({
     url: `/prompt/manage/list`,
-    method: "POST",
+    method: 'POST',
     data: params,
     // headers: {
     //   "Content-Type": "multipart/form-data"
@@ -466,10 +444,10 @@
 export const createPrompt = (params: any) => {
   return http({
     url: `/prompt/manage/create`,
-    method: "POST",
-    data: params,
-    headers: {
-      "Content-Type": "multipart/form-data",
+    method: 'POST',
+    data: params,
+    headers: {
+      'Content-Type': 'multipart/form-data',
     },
   });
 };
@@ -478,10 +456,10 @@
 export const deletePrompt = (params: any) => {
   return http({
     url: `/prompt/manage/delete`,
-    method: "POST",
-    data: params,
-    headers: {
-      "Content-Type": "multipart/form-data",
+    method: 'POST',
+    data: params,
+    headers: {
+      'Content-Type': 'multipart/form-data',
     },
   });
 };
@@ -492,17 +470,17 @@
 //获取分析页数据
 export const getAnalysisData = (params: any) => {
   return http.get(
-    `/dashboard/details?botId=${params.botId}&overviewDays=${params.overviewDays}&channelDays=${params.channelDays}`,
+    `/dashboard/details?botId=${params.botId}&overviewDays=${params.overviewDays}&channelDays=${params.channelDays}`
   );
 };
 // prompt详情
 export const promptDetail = (params: any) => {
   return http({
     url: `/prompt/manage/detail`,
-    method: "POST",
-    data: params,
-    headers: {
-      "Content-Type": "multipart/form-data",
+    method: 'POST',
+    data: params,
+    headers: {
+      'Content-Type': 'multipart/form-data',
     },
   });
 };
@@ -521,10 +499,10 @@
 export const listVersion = (params: any) => {
   return http({
     url: `/prompt/manage/listVersion`,
-    method: "POST",
-    data: params,
-    headers: {
-      "Content-Type": "multipart/form-data",
+    method: 'POST',
+    data: params,
+    headers: {
+      'Content-Type': 'multipart/form-data',
     },
   });
 };
@@ -533,10 +511,10 @@
 export const promptBack = (params: any) => {
   return http({
     url: `/prompt/manage/revert`,
-    method: "POST",
-    data: params,
-    headers: {
-      "Content-Type": "multipart/form-data",
+    method: 'POST',
+    data: params,
+    headers: {
+      'Content-Type': 'multipart/form-data',
     },
   });
 };
@@ -544,7 +522,7 @@
 /** ## 工作流发布版本列表 */
 export const getVersionList = (params: any) => {
   return http.get(
-    `/workflow/version/list_botId?botId=${params.botId}&size=${params.size}&current=${params.current}`,
+    `/workflow/version/list_botId?botId=${params.botId}&size=${params.size}&current=${params.current}`
   );
 };
 
