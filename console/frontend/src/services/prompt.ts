import http from "@/utils/http";

// 通用响应结构
interface ApiResponse<T> {
  code: number;
  message: string;
  data: T;
}

// ============ API 函数 ============

// 获取 LLM 流程列表
export async function getFlowListByLLM(): Promise<unknown> {
  return http.get("/workflow/get-list-by-LLM?search=");
}

// 创建 Prompt 分组
export async function createPromptGroup(
  params: Record<string, unknown>,
): Promise<unknown> {
  return http.post("/prompt/manage/create-group", params);
}

<<<<<<< HEAD
// 获取 Prompt 详情
export async function getPromptDetail(params: FormData): Promise<unknown> {
  return http.post("/prompt/manage/detail", params, {
    headers: { "Content-Type": "multipart/form-data" },
  });
}

// 获取 Prompt 列表
export async function getPromptList(
  params: Record<string, unknown>,
): Promise<unknown[]> {
  return http.post("/prompt/manage/list", params);
}

=======
>>>>>>> 70e63f58
// 获取官方 Prompt 列表
export async function getOfficialPromptList(): Promise<unknown[]> {
  return http.get("/prompt/manage/official-prompt");
}

// 获取 Agent 模版列表
export async function getAgentPromptList(
  params: Record<string, unknown>,
): Promise<unknown[]> {
  return http.get("/workflow/agent-node/prompt-template", { params });
}

// 获取 Workflow Prompt 状态
export async function getWorkflowPromptStatus(id: string): Promise<unknown> {
  return http.get(`/workflow/get-workflow-prompt-status?id=${id}`);
}

// 更新 Prompt
export async function updatePrompt(
  params: Record<string, unknown>,
): Promise<ApiResponse<unknown>> {
  return http.post("/prompt/manage/rename", params);
}

// 保存 Workflow 比较
export async function workflowSaveComparisons(
  params: Record<string, unknown>,
): Promise<ApiResponse<unknown>> {
  return http.post("/workflow/save-comparisons", params);
}

// 获取 Workflow 比较列表
export async function workflowListComparisons(
  promptId: string,
): Promise<unknown[]> {
  return http.get(`/workflow/list-comparisons?promptId=${promptId}`);
}<|MERGE_RESOLUTION|>--- conflicted
+++ resolved
@@ -1,4 +1,4 @@
-import http from "@/utils/http";
+import http from '@/utils/http';
 
 // 通用响应结构
 interface ApiResponse<T> {
@@ -11,43 +11,26 @@
 
 // 获取 LLM 流程列表
 export async function getFlowListByLLM(): Promise<unknown> {
-  return http.get("/workflow/get-list-by-LLM?search=");
+  return http.get('/workflow/get-list-by-LLM?search=');
 }
 
 // 创建 Prompt 分组
 export async function createPromptGroup(
-  params: Record<string, unknown>,
+  params: Record<string, unknown>
 ): Promise<unknown> {
-  return http.post("/prompt/manage/create-group", params);
+  return http.post('/prompt/manage/create-group', params);
 }
 
-<<<<<<< HEAD
-// 获取 Prompt 详情
-export async function getPromptDetail(params: FormData): Promise<unknown> {
-  return http.post("/prompt/manage/detail", params, {
-    headers: { "Content-Type": "multipart/form-data" },
-  });
-}
-
-// 获取 Prompt 列表
-export async function getPromptList(
-  params: Record<string, unknown>,
-): Promise<unknown[]> {
-  return http.post("/prompt/manage/list", params);
-}
-
-=======
->>>>>>> 70e63f58
 // 获取官方 Prompt 列表
 export async function getOfficialPromptList(): Promise<unknown[]> {
-  return http.get("/prompt/manage/official-prompt");
+  return http.get('/prompt/manage/official-prompt');
 }
 
 // 获取 Agent 模版列表
 export async function getAgentPromptList(
-  params: Record<string, unknown>,
+  params: Record<string, unknown>
 ): Promise<unknown[]> {
-  return http.get("/workflow/agent-node/prompt-template", { params });
+  return http.get('/workflow/agent-node/prompt-template', { params });
 }
 
 // 获取 Workflow Prompt 状态
@@ -57,21 +40,21 @@
 
 // 更新 Prompt
 export async function updatePrompt(
-  params: Record<string, unknown>,
+  params: Record<string, unknown>
 ): Promise<ApiResponse<unknown>> {
-  return http.post("/prompt/manage/rename", params);
+  return http.post('/prompt/manage/rename', params);
 }
 
 // 保存 Workflow 比较
 export async function workflowSaveComparisons(
-  params: Record<string, unknown>,
+  params: Record<string, unknown>
 ): Promise<ApiResponse<unknown>> {
-  return http.post("/workflow/save-comparisons", params);
+  return http.post('/workflow/save-comparisons', params);
 }
 
 // 获取 Workflow 比较列表
 export async function workflowListComparisons(
-  promptId: string,
+  promptId: string
 ): Promise<unknown[]> {
   return http.get(`/workflow/list-comparisons?promptId=${promptId}`);
 }