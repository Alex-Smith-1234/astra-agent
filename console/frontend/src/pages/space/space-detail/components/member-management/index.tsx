import React, { useState, useEffect, useCallback, useRef } from "react";
import { Select, message, Modal } from "antd";
import { UserOutlined } from "@ant-design/icons";
import { useSpaceI18n } from "@/pages/space/hooks/use-space-i18n";
import SpaceTable, {
  SpaceColumnConfig,
  ActionColumnConfig,
  QueryParams,
  QueryResult,
  SpaceTableRef,
<<<<<<< HEAD
} from "@/components/space/space-table";
import { ButtonConfig } from "@/components/button-group";
import { ModuleType, OperationType } from "@/permissions/permission-type";
import { usePermissions } from "@/hooks/use-permissions";
import useUserStore from "@/store/user-store";
=======
} from '@/components/space/space-table';
import { ButtonConfig } from '@/components/button-group';
import { ModuleType, OperationType } from '@/types/permission';
import { usePermissions } from '@/hooks/use-permissions';
import useUserStore from '@/store/user-store';
>>>>>>> 70e63f58

import styles from "./index.module.scss";
import {
  getSpaceMemberList,
  updateUserRole,
  deleteUser,
} from "@/services/space";

import {
  OWNER_ROLE,
  roleToRoleType,
  roleTypeToRole,
} from "@/pages/space/config";

const { Option } = Select;

interface Member {
  id: string;
  nickname: string;
  role: string;
  createTime: string;
  avatar?: string;
  uid: number;
}

interface MemberManagementProps {
  spaceId: string;
  searchValue?: string;
  roleFilter?: string;
}

const MemberManagement: React.FC<MemberManagementProps> = ({
  spaceId,
  searchValue: externalSearchValue = "",
  roleFilter: externalRoleFilter = "all",
}) => {
  const { user } = useUserStore();
  const { roleTextMap, memberRoleOptions } = useSpaceI18n();
  const permissionInfo = usePermissions();
  const tableRef = useRef<SpaceTableRef>(null);

  // 查询成员数据的函数
  const queryMembers = async (
    params: QueryParams,
  ): Promise<QueryResult<Member>> => {
    try {
      const { current, pageSize, searchValue, roleFilter } = params;
      const res: any = await getSpaceMemberList({
        nickname: searchValue || "",
        pageNum: current,
        pageSize: pageSize,
        role: Number(roleTypeToRole(roleFilter)),
      });

      return {
        data: res?.records || [],
        total: res?.total || 0,
        success: true,
      };
    } catch (error: any) {
      message.error(error?.msg || error?.desc);
      return {
        data: [],
        total: 0,
        success: false,
      };
    }
  };

  const handleDeleteMember = (uid: number, username: string) => {
    Modal.confirm({
      title: "确认删除",
      content: `确定要删除成员 "${username}" 吗？`,
      okText: "确定",
      cancelText: "取消",
      onOk: async () => {
        try {
          // 模拟API调用
          await deleteUser({ uid: uid });
          tableRef.current?.reload();
          message.success("删除成功");
        } catch (error: any) {
          message.error(error?.msg || error?.desc);
        }
      },
    });
  };

  const handleRoleChange = async (uid: number, newRole: string) => {
    try {
      await updateUserRole({ uid: uid, role: Number(newRole) });
      message.success("角色更新成功");

      // 判断如果是操作自己，则刷新页面
      if (Number(uid) === Number(user?.uid)) {
        window.location.reload();
      } else {
        // 刷新表格数据
        tableRef.current?.reload();
      }
    } catch (error: any) {
      message.error(error?.msg || error?.desc);
    }
  };

  // 获取角色文本
  const getRoleText = useCallback(
    (role: string) => {
      return (
        roleTextMap[roleToRoleType(Number(role)) as keyof typeof roleTextMap] ||
        role
      );
    },
    [roleTextMap],
  );

  // 获取成员操作按钮配置
  const getMemberActionButtons = (member: Member): ButtonConfig[] => {
    // 权限控制：
    // - owner(1) 可以删除 admin(2) 和 member(3)
    // - admin(2) 可以删除 member(3)
    // - member(3) 不能删除任何人
    const buttons: ButtonConfig[] = [
      {
        key: "delete",
        text: "删除",
        type: "link",
        size: "small",
        // danger: true,
        permission: {
          module: ModuleType.SPACE,
          operation: OperationType.ADD_MEMBERS,
          customCheck: () => {
            return !!(
              member.role != OWNER_ROLE &&
              permissionInfo?.checks.canRemoveMembers(ModuleType.SPACE) &&
              !permissionInfo?.checks.canDeleteResource(
                ModuleType.SPACE,
                `${member.uid}`,
              )
            );
          },
        },
        onClick: () => handleDeleteMember(member.uid, member.nickname),
      },
    ];

    return buttons;
  };

  // 列配置
  const columns: SpaceColumnConfig<Member>[] = [
    {
      title: "用户名",
      dataIndex: "nickname",
      key: "nickname",
      render: (text: string, record: Member) => (
        <div className={styles.usernameCell}>
          <span>{text}</span>
        </div>
      ),
    },
    {
      title: "角色",
      dataIndex: "role",
      key: "role",
      render: (role: string, record: Member) => {
        const showText =
          role == OWNER_ROLE ||
          !permissionInfo?.checks.hasModulePermission(
            ModuleType.SPACE,
            OperationType.MODIFY_MEMBER_PERMISSIONS,
          );

        if (showText) {
          return <span className={styles.roleText}>{getRoleText(role)}</span>;
        }

        return (
          <Select
            value={role}
            onChange={(value) => handleRoleChange(record.uid, value)}
            className={styles.roleSelect}
            popupMatchSelectWidth={false}
          >
            {memberRoleOptions.map((option) => (
              <Option key={option.value} value={option.value}>
                {option.label}
              </Option>
            ))}
          </Select>
        );
      },
    },
    {
      title: "加入时间",
      dataIndex: "createTime",
      key: "createTime",
      render: (text: string) => (
        <span className={styles.createTime}>{text}</span>
      ),
    },
  ];

  // 操作列配置
  const actionColumn: ActionColumnConfig<Member> = {
    title: "操作",
    width: 200,
    getActionButtons: (record: Member) => getMemberActionButtons(record),
  };

  return (
    <div className={styles.memberManagement}>
      <SpaceTable<Member>
        ref={tableRef}
        queryData={queryMembers}
        columns={columns}
        actionColumn={actionColumn}
        rowKey="id"
        extraParams={{
          spaceId,
          searchValue: externalSearchValue,
          roleFilter: externalRoleFilter,
        }}
        className={styles.memberTable}
      />
    </div>
  );
};

export default MemberManagement;<|MERGE_RESOLUTION|>--- conflicted
+++ resolved
@@ -1,39 +1,31 @@
-import React, { useState, useEffect, useCallback, useRef } from "react";
-import { Select, message, Modal } from "antd";
-import { UserOutlined } from "@ant-design/icons";
-import { useSpaceI18n } from "@/pages/space/hooks/use-space-i18n";
+import React, { useState, useEffect, useCallback, useRef } from 'react';
+import { Select, message, Modal } from 'antd';
+import { UserOutlined } from '@ant-design/icons';
+import { useSpaceI18n } from '@/pages/space/hooks/use-space-i18n';
 import SpaceTable, {
   SpaceColumnConfig,
   ActionColumnConfig,
   QueryParams,
   QueryResult,
   SpaceTableRef,
-<<<<<<< HEAD
-} from "@/components/space/space-table";
-import { ButtonConfig } from "@/components/button-group";
-import { ModuleType, OperationType } from "@/permissions/permission-type";
-import { usePermissions } from "@/hooks/use-permissions";
-import useUserStore from "@/store/user-store";
-=======
 } from '@/components/space/space-table';
 import { ButtonConfig } from '@/components/button-group';
 import { ModuleType, OperationType } from '@/types/permission';
 import { usePermissions } from '@/hooks/use-permissions';
 import useUserStore from '@/store/user-store';
->>>>>>> 70e63f58
-
-import styles from "./index.module.scss";
+
+import styles from './index.module.scss';
 import {
   getSpaceMemberList,
   updateUserRole,
   deleteUser,
-} from "@/services/space";
+} from '@/services/space';
 
 import {
   OWNER_ROLE,
   roleToRoleType,
   roleTypeToRole,
-} from "@/pages/space/config";
+} from '@/pages/space/config';
 
 const { Option } = Select;
 
@@ -54,8 +46,8 @@
 
 const MemberManagement: React.FC<MemberManagementProps> = ({
   spaceId,
-  searchValue: externalSearchValue = "",
-  roleFilter: externalRoleFilter = "all",
+  searchValue: externalSearchValue = '',
+  roleFilter: externalRoleFilter = 'all',
 }) => {
   const { user } = useUserStore();
   const { roleTextMap, memberRoleOptions } = useSpaceI18n();
@@ -64,12 +56,12 @@
 
   // 查询成员数据的函数
   const queryMembers = async (
-    params: QueryParams,
+    params: QueryParams
   ): Promise<QueryResult<Member>> => {
     try {
       const { current, pageSize, searchValue, roleFilter } = params;
       const res: any = await getSpaceMemberList({
-        nickname: searchValue || "",
+        nickname: searchValue || '',
         pageNum: current,
         pageSize: pageSize,
         role: Number(roleTypeToRole(roleFilter)),
@@ -92,16 +84,16 @@
 
   const handleDeleteMember = (uid: number, username: string) => {
     Modal.confirm({
-      title: "确认删除",
+      title: '确认删除',
       content: `确定要删除成员 "${username}" 吗？`,
-      okText: "确定",
-      cancelText: "取消",
+      okText: '确定',
+      cancelText: '取消',
       onOk: async () => {
         try {
           // 模拟API调用
           await deleteUser({ uid: uid });
           tableRef.current?.reload();
-          message.success("删除成功");
+          message.success('删除成功');
         } catch (error: any) {
           message.error(error?.msg || error?.desc);
         }
@@ -112,7 +104,7 @@
   const handleRoleChange = async (uid: number, newRole: string) => {
     try {
       await updateUserRole({ uid: uid, role: Number(newRole) });
-      message.success("角色更新成功");
+      message.success('角色更新成功');
 
       // 判断如果是操作自己，则刷新页面
       if (Number(uid) === Number(user?.uid)) {
@@ -134,7 +126,7 @@
         role
       );
     },
-    [roleTextMap],
+    [roleTextMap]
   );
 
   // 获取成员操作按钮配置
@@ -145,10 +137,10 @@
     // - member(3) 不能删除任何人
     const buttons: ButtonConfig[] = [
       {
-        key: "delete",
-        text: "删除",
-        type: "link",
-        size: "small",
+        key: 'delete',
+        text: '删除',
+        type: 'link',
+        size: 'small',
         // danger: true,
         permission: {
           module: ModuleType.SPACE,
@@ -159,7 +151,7 @@
               permissionInfo?.checks.canRemoveMembers(ModuleType.SPACE) &&
               !permissionInfo?.checks.canDeleteResource(
                 ModuleType.SPACE,
-                `${member.uid}`,
+                `${member.uid}`
               )
             );
           },
@@ -174,9 +166,9 @@
   // 列配置
   const columns: SpaceColumnConfig<Member>[] = [
     {
-      title: "用户名",
-      dataIndex: "nickname",
-      key: "nickname",
+      title: '用户名',
+      dataIndex: 'nickname',
+      key: 'nickname',
       render: (text: string, record: Member) => (
         <div className={styles.usernameCell}>
           <span>{text}</span>
@@ -184,15 +176,15 @@
       ),
     },
     {
-      title: "角色",
-      dataIndex: "role",
-      key: "role",
+      title: '角色',
+      dataIndex: 'role',
+      key: 'role',
       render: (role: string, record: Member) => {
         const showText =
           role == OWNER_ROLE ||
           !permissionInfo?.checks.hasModulePermission(
             ModuleType.SPACE,
-            OperationType.MODIFY_MEMBER_PERMISSIONS,
+            OperationType.MODIFY_MEMBER_PERMISSIONS
           );
 
         if (showText) {
@@ -202,11 +194,11 @@
         return (
           <Select
             value={role}
-            onChange={(value) => handleRoleChange(record.uid, value)}
+            onChange={value => handleRoleChange(record.uid, value)}
             className={styles.roleSelect}
             popupMatchSelectWidth={false}
           >
-            {memberRoleOptions.map((option) => (
+            {memberRoleOptions.map(option => (
               <Option key={option.value} value={option.value}>
                 {option.label}
               </Option>
@@ -216,9 +208,9 @@
       },
     },
     {
-      title: "加入时间",
-      dataIndex: "createTime",
-      key: "createTime",
+      title: '加入时间',
+      dataIndex: 'createTime',
+      key: 'createTime',
       render: (text: string) => (
         <span className={styles.createTime}>{text}</span>
       ),
@@ -227,7 +219,7 @@
 
   // 操作列配置
   const actionColumn: ActionColumnConfig<Member> = {
-    title: "操作",
+    title: '操作',
     width: 200,
     getActionButtons: (record: Member) => getMemberActionButtons(record),
   };
