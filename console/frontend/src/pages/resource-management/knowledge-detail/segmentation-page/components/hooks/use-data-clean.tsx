--- conflicted
+++ resolved
@@ -4,7 +4,7 @@
   getStatusAPI,
   listPreviewKnowledgeByPage,
   sliceFilesAPI,
-} from "@/services/knowledge";
+} from '@/services/knowledge';
 import {
   Chunk,
   FileInfoV2,
@@ -13,20 +13,20 @@
   KnowledgeItem,
   PageData,
   SliceFilesParams,
-} from "@/types/resource";
-import { modifyChunks } from "@/utils/utils";
-import { message } from "antd";
-import { cloneDeep } from "lodash";
-import React, { useEffect, useMemo, useRef, useState } from "react";
-import { useTranslation } from "react-i18next";
-import { useNavigate } from "react-router-dom";
+} from '@/types/resource';
+import { modifyChunks } from '@/utils/utils';
+import { message } from 'antd';
+import { cloneDeep } from 'lodash';
+import React, { useEffect, useMemo, useRef, useState } from 'react';
+import { useTranslation } from 'react-i18next';
+import { useNavigate } from 'react-router-dom';
 
 let loading: boolean = false;
 let timer: number;
 
 // 配置管理 Hook
 const useConfigManagement = (
-  tag: string,
+  tag: string
 ): {
   defaultConfig: Record<string, unknown>;
   configDetail: { min: number; max: number; seperator: string };
@@ -44,7 +44,7 @@
   const [configDetail, setConfigDetail] = useState({
     min: 1,
     max: 256,
-    seperator: "\\n",
+    seperator: '\\n',
   });
   const [lengthRange, setLengthRange] = useState([1, 256]);
   const [seperatorsOptions, setSeperatorsOptions] = useState<
@@ -56,40 +56,40 @@
   const timerRef = useRef<number>();
 
   const sliceConfig = useMemo(() => {
-    if (tag === "CBG-RAG") {
+    if (tag === 'CBG-RAG') {
       return [
-        "DEFAULT_SLICE_RULES_CBG",
-        "CUSTOM_SLICE_RULES_CBG",
-        "CUSTOM_SLICE_SEPERATORS_CBG",
+        'DEFAULT_SLICE_RULES_CBG',
+        'CUSTOM_SLICE_RULES_CBG',
+        'CUSTOM_SLICE_SEPERATORS_CBG',
       ];
-    } else if (tag === "AIUI-RAG2") {
+    } else if (tag === 'AIUI-RAG2') {
       return [
-        "DEFAULT_SLICE_RULES_AIUI",
-        "CUSTOM_SLICE_RULES_AIUI",
-        "CUSTOM_SLICE_SEPERATORS_AIUI",
+        'DEFAULT_SLICE_RULES_AIUI',
+        'CUSTOM_SLICE_RULES_AIUI',
+        'CUSTOM_SLICE_SEPERATORS_AIUI',
       ];
     } else {
       return [
-        "DEFAULT_SLICE_RULES_SPARK",
-        "CUSTOM_SLICE_RULES_SPARK",
-        "CUSTOM_SLICE_SEPERATORS_SPARK",
+        'DEFAULT_SLICE_RULES_SPARK',
+        'CUSTOM_SLICE_RULES_SPARK',
+        'CUSTOM_SLICE_SEPERATORS_SPARK',
       ];
     }
   }, [tag]);
 
   useEffect(() => {
-    getConfigs(sliceConfig[0]).then((data) => {
-      const config = JSON.parse(data[0]?.value || "{}");
+    getConfigs(sliceConfig[0]).then(data => {
+      const config = JSON.parse(data[0]?.value || '{}');
       setDefaultConfig(config);
     });
 
-    getConfigs(sliceConfig[1]).then((data) => {
-      const config = JSON.parse(data[0]?.value || "{}");
+    getConfigs(sliceConfig[1]).then(data => {
+      const config = JSON.parse(data[0]?.value || '{}');
       setLengthRange(config.lengthRange);
     });
 
-    getConfigs(sliceConfig[2]).then((data) => {
-      setSeperatorsOptions(JSON.parse(data[0]?.value || "{}"));
+    getConfigs(sliceConfig[2]).then(data => {
+      setSeperatorsOptions(JSON.parse(data[0]?.value || '{}'));
     });
   }, [sliceConfig]);
 
@@ -97,7 +97,7 @@
     setConfigDetail({
       min: lengthRange[0] || 0,
       max: lengthRange[1] || 0,
-      seperator: "\\n",
+      seperator: '\\n',
     });
   };
 
@@ -134,7 +134,7 @@
 // 分页和数据管理 Hook
 const usePaginationAndData = (
   tag: string,
-  fileId: string,
+  fileId: string
 ): {
   chunkRef: React.RefObject<HTMLDivElement>;
   pageNumber: number;
@@ -149,7 +149,7 @@
   setViolationTotal: React.Dispatch<React.SetStateAction<number>>;
   getChunks: (
     selectType: string,
-    failList: FileStatusResponse[],
+    failList: FileStatusResponse[]
   ) => Promise<PageData<KnowledgeItem> | null>;
   getCacheData: (cacheData: PageData<KnowledgeItem>) => void;
   resetData: () => void;
@@ -168,10 +168,10 @@
       pageNo: pageNumber,
       pageSize: 10,
     };
-    listPreviewKnowledgeByPage(params).then((data) => {
+    listPreviewKnowledgeByPage(params).then(data => {
       const newChunks = modifyChunks(data.pageData || []);
-      setChunks((prevItems) => [...prevItems, ...newChunks]);
-      setPageNumber((prevPageNumber) => prevPageNumber + 1);
+      setChunks(prevItems => [...prevItems, ...newChunks]);
+      setPageNumber(prevPageNumber => prevPageNumber + 1);
       loading = false;
       if (total > chunks.length + 10) {
         setHasMore(true);
@@ -195,7 +195,7 @@
 
   const getChunks = (
     selectType: string,
-    failList: FileStatusResponse[],
+    failList: FileStatusResponse[]
   ): Promise<PageData<KnowledgeItem> | null> => {
     const params = {
       tag,
@@ -203,7 +203,7 @@
       pageNo: 1,
       pageSize: 10,
     };
-    return listPreviewKnowledgeByPage(params).then((data) => {
+    return listPreviewKnowledgeByPage(params).then(data => {
       const chunks = modifyChunks(data.pageData || []);
       setChunks(chunks);
       setPageNumber(2);
@@ -242,12 +242,12 @@
   useEffect(() => {
     const element = chunkRef.current;
     if (element) {
-      element.addEventListener("scroll", handleScroll);
+      element.addEventListener('scroll', handleScroll);
     }
 
     return (): void => {
       if (element) {
-        element.removeEventListener("scroll", handleScroll);
+        element.removeEventListener('scroll', handleScroll);
       }
     };
   }, [pageNumber, hasMore, chunks]);
@@ -278,7 +278,7 @@
   configDetail: { min: number; max: number; seperator: string };
   getChunks: (
     selectType: string,
-    failList: FileStatusResponse[],
+    failList: FileStatusResponse[]
   ) => Promise<PageData<KnowledgeItem> | null>;
   getCacheData: (cacheData: PageData<KnowledgeItem>) => void;
   resetData: () => void;
@@ -309,7 +309,7 @@
     resetData,
   } = params;
   const { t } = useTranslation();
-  const [sliceType, setSliceType] = useState("");
+  const [sliceType, setSliceType] = useState('');
   const [slicing, setSlicing] = useState(false);
   const [saveDisable, setSaveDisable] = useState(false);
   const [failedList, setFailedList] = useState<FileStatusResponse[]>([]);
@@ -329,7 +329,7 @@
     };
     sliceFilesAPI(params).then(() => {
       setSaveDisable(false);
-      getFileStatus("default");
+      getFileStatus('default');
     });
   };
 
@@ -340,7 +340,7 @@
     const sliceConfig = {
       sliceConfig: config || {
         type: 1,
-        seperator: [configDetail.seperator.replace("\\n", "\n")],
+        seperator: [configDetail.seperator.replace('\\n', '\n')],
         lengthRange: [configDetail.min, configDetail.max],
       },
       fileIds: [fileId],
@@ -349,7 +349,7 @@
     sliceFilesAPI(sliceConfig)
       .then(() => {
         setSaveDisable(false);
-        getFileStatus("custom");
+        getFileStatus('custom');
       })
       .catch(() => {
         setSlicing(false);
@@ -364,14 +364,14 @@
         tag,
         fileIds: [fileId],
       };
-      getStatusAPI(params).then((data) => {
+      getStatusAPI(params).then(data => {
         const doneList = data.filter(
-          (item) => item.status === 1 || item.status === 2 || item.status === 5,
+          item => item.status === 1 || item.status === 2 || item.status === 5
         );
-        const failedList = data.filter((item) => item.status === 1);
+        const failedList = data.filter(item => item.status === 1);
         if (doneList.length === 1) {
           setSlicing(false);
-          getChunks(type, failedList).then((cacheData) => {
+          getChunks(type, failedList).then(cacheData => {
             if (cacheData) {
               selectTypeCache.current[
                 type as keyof typeof selectTypeCache.current
@@ -391,10 +391,10 @@
 
   const selectDefault = (): void => {
     if (slicing) {
-      message.warning(t("knowledge.slicing"));
+      message.warning(t('knowledge.slicing'));
       return;
     }
-    setSliceType("default");
+    setSliceType('default');
     if (Object.keys(selectTypeCache.current.default).length > 0) {
       getCacheData(selectTypeCache.current.default as PageData<KnowledgeItem>);
     } else {
@@ -404,11 +404,11 @@
 
   const selectCustom = (): void => {
     if (slicing) {
-      message.warning(t("knowledge.slicing"));
+      message.warning(t('knowledge.slicing'));
       return;
     }
     window.clearInterval(timer);
-    setSliceType("custom");
+    setSliceType('custom');
     if (Object.keys(selectTypeCache.current.custom).length > 0) {
       getCacheData(selectTypeCache.current.custom as PageData<KnowledgeItem>);
     } else {
@@ -437,7 +437,7 @@
   repoId: string,
   tag: string,
   fileInfo: FileInfoV2,
-  pid: string,
+  pid: string
 ): {
   saveLoading: boolean;
   setSaveLoading: React.Dispatch<React.SetStateAction<boolean>>;
@@ -464,7 +464,7 @@
       configs: {},
       fileIds: [fileInfo.id],
     };
-    if (tag === "SparkDesk-RAG") {
+    if (tag === 'SparkDesk-RAG') {
       params.sparkFiles = [
         {
           fileId: fileInfo.id,
@@ -515,10 +515,10 @@
       }
     };
 
-    window.addEventListener("click", handleClickOutside);
+    window.addEventListener('click', handleClickOutside);
 
     return (): void => {
-      window.removeEventListener("click", handleClickOutside);
+      window.removeEventListener('click', handleClickOutside);
     };
   }, []);
 
@@ -690,23 +690,15 @@
         min: sliceData.lengthRange[0] || 0,
         max: sliceData.lengthRange[1] || 0,
         seperator:
-          sliceData.seperator[0] === "\n"
-            ? "\\n"
-            : sliceData.seperator[0] || "",
+          sliceData.seperator[0] === '\n'
+            ? '\\n'
+            : sliceData.seperator[0] || '',
       };
       configManager.setConfigDetail({ ...configParameter });
-<<<<<<< HEAD
-      dataSliceManager.setSliceType("custom");
-    }
-    if (sliceData.sliceType === 0) {
-      dataSliceManager.setSlicing(true);
-      dataSliceManager.setSliceType("default");
-=======
       dataSliceManager.setSliceType('custom');
       initializeData('custom');
     } else if (sliceData.sliceType === 0) {
       dataSliceManager.setSliceType('default');
->>>>>>> 70e63f58
       configManager.initConfig();
       initializeData('default');
     } else {
