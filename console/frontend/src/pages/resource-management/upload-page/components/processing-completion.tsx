--- conflicted
+++ resolved
@@ -1,25 +1,25 @@
-import { FC, useEffect, useState } from "react";
-
-import { useTranslation } from "react-i18next";
+import { FC, useEffect, useState } from 'react';
+
+import { useTranslation } from 'react-i18next';
 import {
   getStatusAPI,
   embeddingFiles,
   getFileSummary,
-} from "@/services/knowledge";
-import { typeList } from "@/constants";
-import usePrompt from "@/hooks/use-prompt";
-
-import conglt from "@/assets/imgs/knowledge/conglt.png";
-import restart from "@/assets/imgs/knowledge/bnt_zhishi_restart.png";
-import select from "@/assets/imgs/knowledge/icon_nav_dropdown.png";
+} from '@/services/knowledge';
+import { typeList } from '@/constants';
+import usePrompt from '@/hooks/use-prompt';
+
+import conglt from '@/assets/imgs/knowledge/conglt.png';
+import restart from '@/assets/imgs/knowledge/bnt_zhishi_restart.png';
+import select from '@/assets/imgs/knowledge/icon_nav_dropdown.png';
 import {
   EmbeddingFilesParams,
   FileStatusResponse,
   FileSummaryResponse,
   RepoItem,
   UploadFile,
-} from "@/types/resource";
-import { ProcessingCompletionInfo } from "./processing-completion-info";
+} from '@/types/resource';
+import { ProcessingCompletionInfo } from './processing-completion-info';
 
 const ProcessingCompletion: FC<{
   tag: string;
@@ -31,7 +31,7 @@
   setEmbed: (embed: string) => void;
   sparkFiles: UploadFile[];
   parentId: number | string;
-}> = (props) => {
+}> = props => {
   const { t } = useTranslation();
   const {
     tag,
@@ -47,15 +47,15 @@
   const [failedList, setFailedList] = useState<FileStatusResponse[]>([]);
   const [progress, setProgress] = useState(0);
   const [parameters, setParameters] = useState<FileSummaryResponse>(
-    {} as FileSummaryResponse,
+    {} as FileSummaryResponse
   );
   const [showMore, setShowMore] = useState(false);
   const [isChanged, setIsChanged] = useState(false);
 
-  usePrompt(isChanged, t("knowledge.confirmLeave"));
+  usePrompt(isChanged, t('knowledge.confirmLeave'));
 
   useEffect(() => {
-    if (embed === "loading" || failedList.length) {
+    if (embed === 'loading' || failedList.length) {
       setIsChanged(true);
     } else {
       setIsChanged(false);
@@ -66,7 +66,7 @@
 
   useEffect(() => {
     let timer: number;
-    if (embed === "loading") {
+    if (embed === 'loading') {
       timer = window.setInterval(() => {
         getFileStatus(timer);
       }, 1000);
@@ -80,23 +80,19 @@
       tag,
       fileIds,
     };
-    getStatusAPI(params).then((data) => {
+    getStatusAPI(params).then(data => {
       const doneList = data.filter(
-<<<<<<< HEAD
-        (item) => item.status === 4 || item.status === 5 || item.status === 4,
-=======
         item => item.status === 4 || item.status === 5
->>>>>>> 70e63f58
       );
-      const failedList = data.filter((item) => item.status === 4);
+      const failedList = data.filter(item => item.status === 4);
       setProgress((doneList.length * 100) / fileIds.length);
       if (doneList.length === fileIds.length) {
         setFailedList(() => failedList);
         window.clearInterval(timer);
         if (failedList.length === doneList.length) {
-          setEmbed("failed");
+          setEmbed('failed');
         } else {
-          setEmbed("success");
+          setEmbed('success');
         }
         getSummary();
       }
@@ -104,20 +100,20 @@
   }
 
   function getSummary(): void {
-    const failedIds = failedList.map((item) => item.id);
-    const ids = fileIds.filter((item) => !failedIds.includes(item));
+    const failedIds = failedList.map(item => item.id);
+    const ids = fileIds.filter(item => !failedIds.includes(item));
     const params = {
       tag,
       repoId,
       fileIds: ids,
     };
-    getFileSummary(params).then((data) => {
+    getFileSummary(params).then(data => {
       setParameters(data);
     });
   }
 
   function reTry(): void {
-    const fileIds = failedList.map((item) => item.id as string);
+    const fileIds = failedList.map(item => item.id as string);
 
     const params: EmbeddingFilesParams = {
       repoId,
@@ -125,11 +121,11 @@
       configs: {},
       fileIds,
     };
-    if (tag === "SparkDesk-RAG") {
+    if (tag === 'SparkDesk-RAG') {
       params.sparkFiles = sparkFiles;
     }
     embeddingFiles(params);
-    setEmbed("loading");
+    setEmbed('loading');
     setProgress(0);
   }
 
@@ -139,13 +135,13 @@
         <div
           className="relative ml-4 w-[400px] px-3.5 py-2.5 bg-[#EFF1F9] flex items-center"
           style={{ borderRadius: 10 }}
-          onClick={(event) => {
+          onClick={event => {
             event.stopPropagation();
             setShowMore(!showMore);
           }}
         >
           <img
-            src={typeList.get(uploadList?.[0]?.type || "")}
+            src={typeList.get(uploadList?.[0]?.type || '')}
             className="w-[22px] h-[22px] flex-shrink-0"
             alt=""
           />
@@ -157,7 +153,7 @@
           </p>
           {uploadList.length > 1 && (
             <span className="text-desc ml-2">
-              {t("knowledge.filesCount", { count: uploadList.length })}
+              {t('knowledge.filesCount', { count: uploadList.length })}
             </span>
           )}
           {uploadList.length > 1 && (
@@ -165,13 +161,13 @@
           )}
           {showMore && uploadList.length > 1 && (
             <div className="absolute right-0 top-[42px] list-options py-3.5 pt-2 w-full z-10 max-h-[205px] overflow-auto">
-              {uploadList.slice(1).map((item) => (
+              {uploadList.slice(1).map(item => (
                 <div
                   key={item.id}
                   className="w-full px-5 py-1.5 pr-4 text-desc font-medium hover:bg-[#F9FAFB] flex items-center"
                 >
                   <img
-                    src={typeList.get(item.type || "")}
+                    src={typeList.get(item.type || '')}
                     className="w-4 h-4 flex-shrink-0"
                     alt=""
                   />
