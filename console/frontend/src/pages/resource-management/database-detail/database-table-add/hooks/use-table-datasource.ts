import { useCallback, useEffect } from "react";
import { useTranslation } from "react-i18next";
import { useTableAddContext } from "../context/table-add-context";
import { useTableImportOps } from "./use-table-import-ops";
import { TableField, DatabaseItem } from "@/types/database";

/**
 * 表格数据源管理Hook
 */
export const useTableDataSource = (): {
  handleAddField: () => void;
  handleInputParamsChange: (
    id: number | null,
    key: string,
    value: string | number | boolean | string[] | null | undefined,
  ) => void;
  handleBatchInputParamsChange: (
    id: number | null,
    updates: Record<
      string,
      string | number | boolean | string[] | null | undefined
    >
  ) => void;
  handleDeleteField: (record: TableField) => void;
  handleUpdateSheet: (data?: DatabaseItem[]) => void;
  mergeAndDiscardDuplicates: (
    arr1: TableField[],
    arr2: DatabaseItem[],
  ) => {
    mergedArray: (TableField | DatabaseItem)[];
    hasDuplicate: boolean;
  };
  markOperationTypes: (
    originalArray: TableField[],
    updatedArray: TableField[],
  ) => TableField[];
} => {
  const { t } = useTranslation();
  const { state, actions, databaseRef } = useTableAddContext();
  const importOps = useTableImportOps();

  // 初始化数据源
  useEffect(() => {
    if (state.dataSource.length === 0) {
      const initialDataSource: TableField[] = [
        {
          id: 1,
          name: "id",
          type: "Integer",
          description: t("database.idFieldDescription"),
          defaultValue: "",
          isRequired: true,
          isSystem: true,
        },
        {
          id: 2,
          name: "uid",
          type: "String",
          description: t("database.uidFieldDescription"),
          defaultValue: "",
          isRequired: true,
          isSystem: true,
        },
        {
          id: 3,
          name: "create_time",
          type: "Time",
          description: t("database.createdTimeDescription"),
          defaultValue: "",
          isRequired: true,
          isSystem: true,
        },
      ];
      actions.setDataSource(initialDataSource);
    }
  }, [state.dataSource.length, actions.setDataSource, t]);

  const handleAddField = useCallback((): void => {
    const newId =
      state.dataSource.reduce((maxId, item) => Math.max(maxId, item.id), 0) + 1;
    const newField: TableField = {
<<<<<<< HEAD
      id: 0,
      name: "",
      type: "String",
      description: "",
      defaultValue: "",
=======
      id: newId,
      name: '',
      type: 'String',
      description: '',
      defaultValue: '',
>>>>>>> 70e63f58
      isRequired: false,
      isSystem: false,
    };

    const newDataSource = [...state.dataSource, newField];
    actions.setDataSource(newDataSource);

    window.setTimeout(() => {
      databaseRef.current?.scrollTableBottom();
    }, 100);
  }, [state.dataSource, actions.setDataSource, databaseRef]);

  const handleInputParamsChange = useCallback(
    (
      id: number | null,
      key: string,
      value: string | number | boolean | string[] | null | undefined,
    ): void => {
      const newDataSource = state.dataSource.map((item) => {
        if (item.id === id) {
          return { ...item, [key]: value };
        }
        return item;
      });
      actions.setDataSource(newDataSource);
    },
    [state.dataSource, actions.setDataSource],
  );

  // 批量更新字段，解决同时更新多个字段时的竞争条件问题
  const handleBatchInputParamsChange = useCallback(
    (
      id: number | null,
      updates: Record<
        string,
        string | number | boolean | string[] | null | undefined
      >
    ): void => {
      const newDataSource = state.dataSource.map(item => {
        if (item.id === id) {
          return { ...item, ...updates };
        }
        return item;
      });
      actions.setDataSource(newDataSource);
    },
    [state.dataSource, actions.setDataSource]
  );

  const handleDeleteField = useCallback(
    (record: TableField): void => {
      const newData = state.dataSource.filter((it) => it.id !== record.id);
      actions.setDataSource(newData);

      newData.forEach((item: TableField) => {
        const repeat = newData?.filter((it) => it?.name === item?.name);
        if (repeat.length <= 1) {
          (item as TableField & { nameErrMsg?: string }).nameErrMsg = "";
        }
      });
    },
    [state.dataSource, actions.setDataSource],
  );

  return {
    handleAddField,
    handleInputParamsChange,
    handleBatchInputParamsChange,
    handleDeleteField,
    ...importOps,
  };
};<|MERGE_RESOLUTION|>--- conflicted
+++ resolved
@@ -1,8 +1,8 @@
-import { useCallback, useEffect } from "react";
-import { useTranslation } from "react-i18next";
-import { useTableAddContext } from "../context/table-add-context";
-import { useTableImportOps } from "./use-table-import-ops";
-import { TableField, DatabaseItem } from "@/types/database";
+import { useCallback, useEffect } from 'react';
+import { useTranslation } from 'react-i18next';
+import { useTableAddContext } from '../context/table-add-context';
+import { useTableImportOps } from './use-table-import-ops';
+import { TableField, DatabaseItem } from '@/types/database';
 
 /**
  * 表格数据源管理Hook
@@ -12,7 +12,7 @@
   handleInputParamsChange: (
     id: number | null,
     key: string,
-    value: string | number | boolean | string[] | null | undefined,
+    value: string | number | boolean | string[] | null | undefined
   ) => void;
   handleBatchInputParamsChange: (
     id: number | null,
@@ -25,14 +25,14 @@
   handleUpdateSheet: (data?: DatabaseItem[]) => void;
   mergeAndDiscardDuplicates: (
     arr1: TableField[],
-    arr2: DatabaseItem[],
+    arr2: DatabaseItem[]
   ) => {
     mergedArray: (TableField | DatabaseItem)[];
     hasDuplicate: boolean;
   };
   markOperationTypes: (
     originalArray: TableField[],
-    updatedArray: TableField[],
+    updatedArray: TableField[]
   ) => TableField[];
 } => {
   const { t } = useTranslation();
@@ -45,28 +45,28 @@
       const initialDataSource: TableField[] = [
         {
           id: 1,
-          name: "id",
-          type: "Integer",
-          description: t("database.idFieldDescription"),
-          defaultValue: "",
+          name: 'id',
+          type: 'Integer',
+          description: t('database.idFieldDescription'),
+          defaultValue: '',
           isRequired: true,
           isSystem: true,
         },
         {
           id: 2,
-          name: "uid",
-          type: "String",
-          description: t("database.uidFieldDescription"),
-          defaultValue: "",
+          name: 'uid',
+          type: 'String',
+          description: t('database.uidFieldDescription'),
+          defaultValue: '',
           isRequired: true,
           isSystem: true,
         },
         {
           id: 3,
-          name: "create_time",
-          type: "Time",
-          description: t("database.createdTimeDescription"),
-          defaultValue: "",
+          name: 'create_time',
+          type: 'Time',
+          description: t('database.createdTimeDescription'),
+          defaultValue: '',
           isRequired: true,
           isSystem: true,
         },
@@ -79,19 +79,11 @@
     const newId =
       state.dataSource.reduce((maxId, item) => Math.max(maxId, item.id), 0) + 1;
     const newField: TableField = {
-<<<<<<< HEAD
-      id: 0,
-      name: "",
-      type: "String",
-      description: "",
-      defaultValue: "",
-=======
       id: newId,
       name: '',
       type: 'String',
       description: '',
       defaultValue: '',
->>>>>>> 70e63f58
       isRequired: false,
       isSystem: false,
     };
@@ -108,9 +100,9 @@
     (
       id: number | null,
       key: string,
-      value: string | number | boolean | string[] | null | undefined,
+      value: string | number | boolean | string[] | null | undefined
     ): void => {
-      const newDataSource = state.dataSource.map((item) => {
+      const newDataSource = state.dataSource.map(item => {
         if (item.id === id) {
           return { ...item, [key]: value };
         }
@@ -118,7 +110,7 @@
       });
       actions.setDataSource(newDataSource);
     },
-    [state.dataSource, actions.setDataSource],
+    [state.dataSource, actions.setDataSource]
   );
 
   // 批量更新字段，解决同时更新多个字段时的竞争条件问题
@@ -143,17 +135,17 @@
 
   const handleDeleteField = useCallback(
     (record: TableField): void => {
-      const newData = state.dataSource.filter((it) => it.id !== record.id);
+      const newData = state.dataSource.filter(it => it.id !== record.id);
       actions.setDataSource(newData);
 
       newData.forEach((item: TableField) => {
-        const repeat = newData?.filter((it) => it?.name === item?.name);
+        const repeat = newData?.filter(it => it?.name === item?.name);
         if (repeat.length <= 1) {
-          (item as TableField & { nameErrMsg?: string }).nameErrMsg = "";
+          (item as TableField & { nameErrMsg?: string }).nameErrMsg = '';
         }
       });
     },
-    [state.dataSource, actions.setDataSource],
+    [state.dataSource, actions.setDataSource]
   );
 
   return {
