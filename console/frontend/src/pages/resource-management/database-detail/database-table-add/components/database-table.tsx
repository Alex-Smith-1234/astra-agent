--- conflicted
+++ resolved
@@ -1,33 +1,33 @@
-import React, { useRef, useImperativeHandle, forwardRef, JSX } from "react";
-import { Table, Input, Select, Switch, DatePicker, InputNumber } from "antd";
-import { useTranslation } from "react-i18next";
-import dayjs from "dayjs";
-import formSelect from "@/assets/imgs/common/arrow-down.png";
-import remove from "@/assets/imgs/common/input-remove.png";
-import { ColumnType } from "antd/es/table";
-import { TableField } from "@/types/database";
-import { Dayjs } from "dayjs";
+import React, { useRef, useImperativeHandle, forwardRef, JSX } from 'react';
+import { Table, Input, Select, Switch, DatePicker, InputNumber } from 'antd';
+import { useTranslation } from 'react-i18next';
+import dayjs from 'dayjs';
+import formSelect from '@/assets/imgs/common/arrow-down.png';
+import remove from '@/assets/imgs/common/input-remove.png';
+import { ColumnType } from 'antd/es/table';
+import { TableField } from '@/types/database';
+import { Dayjs } from 'dayjs';
 
 const typeOptions = [
   {
-    label: "String",
-    value: "String",
-  },
-  {
-    label: "Number",
-    value: "Number",
-  },
-  {
-    label: "Integer",
-    value: "Integer",
-  },
-  {
-    label: "Time",
-    value: "Time",
-  },
-  {
-    label: "Boolean",
-    value: "Boolean",
+    label: 'String',
+    value: 'String',
+  },
+  {
+    label: 'Number',
+    value: 'Number',
+  },
+  {
+    label: 'Integer',
+    value: 'Integer',
+  },
+  {
+    label: 'Time',
+    value: 'Time',
+  },
+  {
+    label: 'Boolean',
+    value: 'Boolean',
   },
 ];
 
@@ -35,13 +35,13 @@
   handleInputParamsChange: (
     id: number | null,
     key: string,
-    value: string | number | boolean | string[] | null | undefined,
+    value: string | number | boolean | string[] | null | undefined
   ) => void,
   handleCheckInput: (
     currentParam: TableField,
     key: keyof TableField,
-    errMsg: string,
-  ) => boolean,
+    errMsg: string
+  ) => boolean
 ): ColumnType<TableField> => {
   const { t } = useTranslation();
   return {
@@ -49,34 +49,34 @@
       <div className="flex items-center gap-2">
         <span>
           <span className="text-[#F74E43] text-xs">* </span>
-          {t("database.fieldName")}
+          {t('database.fieldName')}
         </span>
       </div>
     ),
-    dataIndex: "name",
-    key: "name",
-    width: "20%",
+    dataIndex: 'name',
+    key: 'name',
+    width: '20%',
     render: (name: string, record: TableField) => (
       <div className="flex flex-col w-full gap-1">
         <Input
-          placeholder={t("database.pleaseEnterFieldNameInput")}
+          placeholder={t('database.pleaseEnterFieldNameInput')}
           className="params-input w-[90%]"
           value={name}
           disabled={record?.isSystem}
           onChange={(e: React.ChangeEvent<HTMLInputElement>) => {
-            handleInputParamsChange(record.id, "name", e.target.value);
+            handleInputParamsChange(record.id, 'name', e.target.value);
             handleCheckInput(
               record,
-              "name",
-              t("database.pleaseEnterFieldNameInput"),
+              'name',
+              t('database.pleaseEnterFieldNameInput')
             );
           }}
           maxLength={60}
           onBlur={() => {
             handleCheckInput(
               record,
-              "name",
-              t("database.pleaseEnterFieldNameInput"),
+              'name',
+              t('database.pleaseEnterFieldNameInput')
             );
           }}
         />
@@ -91,13 +91,6 @@
 };
 
 const createTypeColumn = (
-<<<<<<< HEAD
-  handleInputParamsChange: (
-    id: number,
-    key: string,
-    value: string | number | boolean | string[] | null | undefined,
-  ) => void,
-=======
   handleBatchInputParamsChange: (
     id: number | null,
     updates: Record<
@@ -105,7 +98,6 @@
       string | number | boolean | string[] | null | undefined
     >
   ) => void
->>>>>>> 70e63f58
 ): ColumnType<TableField> => {
   const { t } = useTranslation();
   return {
@@ -113,32 +105,27 @@
       <div className="flex items-center gap-2">
         <span>
           <span className="text-[#F74E43] text-xs">* </span>
-          {t("database.fieldType")}
+          {t('database.fieldType')}
         </span>
       </div>
     ),
-    dataIndex: "type",
-    key: "type",
-    width: "15%",
+    dataIndex: 'type',
+    key: 'type',
+    width: '15%',
     render: (type: string, record: TableField) => (
       <Select
         suffixIcon={<img src={formSelect} className="w-4 h-4" />}
-        placeholder={t("database.pleaseSelectType")}
+        placeholder={t('database.pleaseSelectType')}
         className="w-[90%] params-select"
         disabled={record?.isSystem}
         options={typeOptions}
         value={type}
         onChange={(value: string) => {
-<<<<<<< HEAD
-          handleInputParamsChange(record?.id, "type", value);
-          handleInputParamsChange(record?.id, "defaultValue", "");
-=======
           // 使用批量更新避免竞争条件
           handleBatchInputParamsChange(record?.id, {
             type: value,
             defaultValue: '',
           });
->>>>>>> 70e63f58
         }}
       />
     ),
@@ -149,13 +136,13 @@
   handleInputParamsChange: (
     id: number | null,
     key: string,
-    value: string | number | boolean | string[] | null | undefined,
+    value: string | number | boolean | string[] | null | undefined
   ) => void,
   handleCheckInput: (
     currentParam: TableField,
     key: keyof TableField,
-    errMsg: string,
-  ) => boolean,
+    errMsg: string
+  ) => boolean
 ): ColumnType<TableField> => {
   const { t } = useTranslation();
   return {
@@ -163,36 +150,36 @@
       <div className="flex items-center gap-2">
         <span>
           <span className="text-[#F74E43] text-xs">* </span>
-          {t("database.fieldDescription")}
+          {t('database.fieldDescription')}
         </span>
       </div>
     ),
-    dataIndex: "description",
-    key: "description",
+    dataIndex: 'description',
+    key: 'description',
     render: (description: string, record: TableField) => (
       <div className="flex flex-col gap-1">
         <Input
-          placeholder={t("database.pleaseEnterDescription")}
+          placeholder={t('database.pleaseEnterDescription')}
           className="params-input w-[90%]"
           disabled={record?.isSystem}
           value={description}
           onChange={(e: React.ChangeEvent<HTMLInputElement>) => {
             handleInputParamsChange(
               record.id ?? 0,
-              "description",
-              e.target.value,
+              'description',
+              e.target.value
             );
             handleCheckInput(
               record,
-              "description",
-              t("database.pleaseEnterDescription"),
+              'description',
+              t('database.pleaseEnterDescription')
             );
           }}
           onBlur={() =>
             handleCheckInput(
               record,
-              "description",
-              t("database.pleaseEnterDescription"),
+              'description',
+              t('database.pleaseEnterDescription')
             )
           }
         />
@@ -212,79 +199,79 @@
   handleInputParamsChange: (
     id: number,
     key: string,
-    value: string | number | boolean | string[] | null | undefined,
-  ) => void,
-): ColumnType<TableField> => {
-  const { t } = useTranslation();
-  return {
-    title: (
-      <div className="flex items-center gap-2">
-        <span>{t("database.defaultValue")}</span>
-      </div>
-    ),
-    dataIndex: "defaultValue",
-    key: "defaultValue",
-    width: "20%",
+    value: string | number | boolean | string[] | null | undefined
+  ) => void
+): ColumnType<TableField> => {
+  const { t } = useTranslation();
+  return {
+    title: (
+      <div className="flex items-center gap-2">
+        <span>{t('database.defaultValue')}</span>
+      </div>
+    ),
+    dataIndex: 'defaultValue',
+    key: 'defaultValue',
+    width: '20%',
     render: (defaultValue: string, record: TableField) => (
       <div className="w-[90%]">
-        {record.type === "String" && (
+        {record.type === 'String' && (
           <Input
-            placeholder={t("database.defaultValue")}
+            placeholder={t('database.defaultValue')}
             disabled={record?.isSystem}
             className="params-input w-[100%]"
             value={defaultValue}
             onChange={(e: React.ChangeEvent<HTMLInputElement>) => {
               handleInputParamsChange(
                 record?.id,
-                "defaultValue",
-                e.target.value,
+                'defaultValue',
+                e.target.value
               );
             }}
           />
         )}
-        {record?.type === "Boolean" && (
+        {record?.type === 'Boolean' && (
           <Select
-            placeholder={t("database.defaultValue")}
-            style={{ width: "100%" }}
+            placeholder={t('database.defaultValue')}
+            style={{ width: '100%' }}
             value={defaultValue || null}
             className="params-select"
             onChange={(value: string) =>
-              handleInputParamsChange(record?.id, "defaultValue", value)
+              handleInputParamsChange(record?.id, 'defaultValue', value)
             }
           >
-            <Select.Option value={"true"}>true</Select.Option>
-            <Select.Option value={"false"}>false</Select.Option>
+            <Select.Option value={'true'}>true</Select.Option>
+            <Select.Option value={'false'}>false</Select.Option>
           </Select>
         )}
-        {record?.type === "Time" && (
+        {record?.type === 'Time' && (
           <DatePicker
             showTime
             format="YYYY-MM-DD HH:mm:ss"
             className="params-select-time"
             disabled={record?.isSystem}
-            placeholder={t("database.defaultValue")}
-            style={{ width: "100%" }}
+            placeholder={t('database.defaultValue')}
+            style={{ width: '100%' }}
             value={record?.defaultValue ? dayjs(record?.defaultValue) : null}
             onChange={(_date: Dayjs, dateString: string | string[]) => {
               handleInputParamsChange(
                 record?.id,
-                "defaultValue",
-                dateString as string,
+                'defaultValue',
+                dateString as string
               );
             }}
           />
         )}
-        {(record?.type === "Number" || record?.type === "Integer") && (
+        {(record?.type === 'Number' || record?.type === 'Integer') && (
           <InputNumber
-            style={{ width: "100%" }}
-            placeholder={t("database.defaultValue")}
+            style={{ width: '100%' }}
+            placeholder={t('database.defaultValue')}
             className="params-input-number"
             disabled={record?.isSystem}
-            controls={record.type === "Number"}
-            precision={record.type === "Number" ? undefined : 0}
+            controls={record.type === 'Number'}
+            precision={record.type === 'Number' ? undefined : 0}
             value={record.defaultValue ? Number(record.defaultValue) : null}
             onChange={(value: number | null) =>
-              handleInputParamsChange(record?.id, "defaultValue", value)
+              handleInputParamsChange(record?.id, 'defaultValue', value)
             }
           />
         )}
@@ -297,19 +284,19 @@
   handleInputParamsChange: (
     id: number | null,
     key: string,
-    value: string | number | boolean | string[] | null | undefined,
-  ) => void,
-): ColumnType<TableField> => {
-  const { t } = useTranslation();
-  return {
-    title: (
-      <div className="flex items-center gap-2">
-        <span>{t("database.isRequired")}</span>
-      </div>
-    ),
-    dataIndex: "isRequired",
-    key: "isRequired",
-    width: "10%",
+    value: string | number | boolean | string[] | null | undefined
+  ) => void
+): ColumnType<TableField> => {
+  const { t } = useTranslation();
+  return {
+    title: (
+      <div className="flex items-center gap-2">
+        <span>{t('database.isRequired')}</span>
+      </div>
+    ),
+    dataIndex: 'isRequired',
+    key: 'isRequired',
+    width: '10%',
     render: (required: boolean, record: TableField) => (
       <div className="h-[32px] flex items-center">
         <Switch
@@ -317,7 +304,7 @@
           className="list-switch"
           checked={required}
           onChange={(checked: boolean) =>
-            handleInputParamsChange(record?.id, "isRequired", checked)
+            handleInputParamsChange(record?.id, 'isRequired', checked)
           }
         />
       </div>
@@ -326,24 +313,24 @@
 };
 
 const createOperationColumn = (
-  onDel: (record: TableField) => void,
-): ColumnType<TableField> => {
-  const { t } = useTranslation();
-  return {
-    title: (
-      <div className="flex items-center gap-2">
-        <span>{t("database.operation")}</span>
-      </div>
-    ),
-    key: "operation",
+  onDel: (record: TableField) => void
+): ColumnType<TableField> => {
+  const { t } = useTranslation();
+  return {
+    title: (
+      <div className="flex items-center gap-2">
+        <span>{t('database.operation')}</span>
+      </div>
+    ),
+    key: 'operation',
     width: 62,
-    align: "center" as const,
+    align: 'center' as const,
     render: (_: unknown, record: TableField) => (
       <div className="h-[32px] flex items-center justify-center">
         <img
           className="w-4 h-4 cursor-pointer"
           style={{
-            cursor: record.isSystem ? "not-allowed" : "pointer",
+            cursor: record.isSystem ? 'not-allowed' : 'pointer',
           }}
           src={remove}
           onClick={() => {
@@ -363,7 +350,7 @@
   handleInputParamsChange: (
     id: number | null,
     key: string,
-    value: string | number | boolean | string[] | null | undefined,
+    value: string | number | boolean | string[] | null | undefined
   ) => void,
   handleBatchInputParamsChange: (
     id: number | null,
@@ -375,9 +362,9 @@
   handleCheckInput: (
     currentParam: TableField,
     key: keyof TableField,
-    errMsg: string,
+    errMsg: string
   ) => boolean,
-  onDel: (record: TableField) => void,
+  onDel: (record: TableField) => void
 ): ColumnType<TableField>[] => [
   createNameColumn(handleInputParamsChange, handleCheckInput),
   createTypeColumn(handleBatchInputParamsChange),
@@ -399,7 +386,7 @@
     handleInputParamsChange: (
       id: number | null,
       key: string,
-      value: string | number | boolean | string[] | null | undefined,
+      value: string | number | boolean | string[] | null | undefined
     ) => void;
     handleBatchInputParamsChange: (
       id: number | null,
@@ -411,13 +398,13 @@
     handleCheckInput: (
       currentParam: TableField,
       key: keyof TableField,
-      errMsg: string,
+      errMsg: string
     ) => boolean;
     onDel: (record: TableField) => void;
   },
   ref: React.ForwardedRef<{
     scrollTableBottom: () => void;
-  }>,
+  }>
 ): JSX.Element {
   // eslint-disable-next-line @typescript-eslint/no-explicit-any
   const tableRef = useRef<any>(null);
@@ -425,13 +412,13 @@
     handleInputParamsChange,
     handleBatchInputParamsChange,
     handleCheckInput,
-    onDel,
+    onDel
   );
 
   const scrollTableBottom = (): void => {
     window.setTimeout(() => {
       const tableDome =
-        tableRef.current?.firstChild?.querySelector(".ant-table-body");
+        tableRef.current?.firstChild?.querySelector('.ant-table-body');
       if (tableDome) {
         tableDome.scrollTop = tableDome.scrollHeight;
       }
@@ -443,7 +430,7 @@
     () => ({
       scrollTableBottom,
     }),
-    [ref],
+    [ref]
   );
 
   return (
@@ -453,7 +440,7 @@
       pagination={false}
       columns={columns}
       dataSource={dataSource}
-      rowKey={(record) => record?.id ?? 0}
+      rowKey={record => record?.id ?? 0}
       scroll={{ y: 64 * 5 }}
     />
   );
