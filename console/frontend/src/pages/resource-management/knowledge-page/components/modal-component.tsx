<<<<<<< HEAD
import React, { useState, useRef, FC } from "react";
import { useNavigate } from "react-router-dom";
import { Button, Form, Input } from "antd";
import { useTranslation } from "react-i18next";
import { createKnowledgeAPI, deleteKnowledgeAPI } from "@/services/knowledge";
=======
import React, { useState, useRef, FC } from 'react';
import { useNavigate } from 'react-router-dom';
import { Button, Form, Input, message } from 'antd';
import { useTranslation } from 'react-i18next';
import { createKnowledgeAPI, deleteKnowledgeAPI } from '@/services/knowledge';
>>>>>>> 70e63f58

import dialogDel from "@/assets/imgs/main/icon_dialog_del.png";
import knowledgeVersionChecked from "@/assets/imgs/knowledge/knowledge_version_checked.svg";
import { RepoItem } from "../../../../types/resource";

const { TextArea } = Input;

export type VersionType = 'AIUI-RAG2' | 'CBG-RAG' | 'Ragflow-RAG';
export const versionList: {
  type: VersionType;
  title: string;
  description: string;
}[] = [
  {
    type: 'AIUI-RAG2',
    title: 'xingchenKnowledge',
    description: 'xingchenDescription',
  },
  {
    type: 'CBG-RAG',
    title: 'xinghuoKnowledge',
    description: 'xingpuDescription',
  },
  {
    type: 'Ragflow-RAG',
    title: 'ragflowRAG',
    description: 'ragflowRAGDescription',
  },
];

export const DeleteModal: FC<{
  setDeleteModal: (value: boolean) => void;
  currentKnowledge: RepoItem;
  getKnowledges: () => void;
}> = ({ setDeleteModal, currentKnowledge, getKnowledges }) => {
  const { t } = useTranslation();
  const [loading, setLoading] = useState(false);

  function handleDelete(): void {
    setLoading(true);
    deleteKnowledgeAPI(currentKnowledge.id, currentKnowledge.tag)
      .then((data) => {
        setDeleteModal(false);
        getKnowledges();
      })
      .catch(error => {
        message.error(error.message);
      })
      .finally(() => {
        setLoading(false);
      });
  }

  return (
    <div className="mask">
      <div className="p-6 absolute bg-[#fff] rounded-2xl top-1/2 left-1/2 transform -translate-x-1/2 -translate-y-1/2 z-50 text-second font-medium text-md w-[310px]">
        <div className="flex items-center">
          <div className="bg-[#fff5f4] w-10 h-10 flex justify-center items-center rounded-lg">
            <img src={dialogDel} className="w-7 h-7" alt="" />
          </div>
          <p className="ml-2.5">{t("knowledge.confirmDeleteKnowledge")}</p>
        </div>
        <div
          className="w-full h-10 bg-[#F9FAFB] text-center mt-7 py-2 px-5 text-overflow"
          title={currentKnowledge.name}
        >
          {currentKnowledge.name}
        </div>
        <p className="mt-6 text-desc">
          {t("knowledge.deleteKnowledgeWarning")}
        </p>
        <div className="flex flex-row-reverse gap-3 mt-7">
          <Button
            type="text"
            loading={loading}
            className="delete-btn"
            style={{ paddingLeft: 24, paddingRight: 24 }}
            onClick={handleDelete}
          >
            {t("common.delete")}
          </Button>
          <Button
            type="text"
            className="origin-btn"
            onClick={() => setDeleteModal(false)}
            style={{ paddingLeft: 24, paddingRight: 24 }}
          >
            {t("common.cancel")}
          </Button>
        </div>
      </div>
    </div>
  );
};

export const CreateModal: FC<{ setCreateModal: (value: boolean) => void }> = ({
  setCreateModal,
}) => {
  const { t } = useTranslation();
  const appRef = useRef<HTMLDivElement | null>(null);
  const navigate = useNavigate();
  const [form] = Form.useForm();
  const [disabledSave, setDisabledSave] = useState(true);
<<<<<<< HEAD
  const [desc, setDesc] = useState("");
  const [version, setVersion] = useState("AIUI-RAG2");
=======
  const [desc, setDesc] = useState('');
  const [version, setVersion] = useState<VersionType>('Ragflow-RAG');
>>>>>>> 70e63f58
  const [loading, setLoading] = useState(false);

  function handleOk(): void {
    setLoading(true);
    const values = form.getFieldsValue();
    const params = {
      name: values.name,
      desc,
      tag: version,
    };
    createKnowledgeAPI(params)
      .then((data) => {
        navigate(
          `/resource/knowledge/upload?parentId=-1&repoId=${data.id}&tag=${version}`,
        );
      })
      .finally(() => {
        setLoading(false);
      });
  }

  function handleFormChange(): void {
    let flag = false;
    const values = form.getFieldsValue();
    for (const key in values) {
      if (!values[key]?.trim()) {
        flag = true;
      }
    }
    setDisabledSave(flag);
  }

  return (
    <div className="mask">
      <div
        className="absolute  rounded-2xl p-6 top-1/2 left-1/2 transform -translate-x-1/2 -translate-y-1/2 z-50 bg-[#fff] w-[448px]"
        ref={appRef}
      >
        <div className="font-semibold text-base">
          {t("knowledge.createKnowledge")}
        </div>
        <div className="mt-[26px]">
          <Form form={form} layout="vertical" onFieldsChange={handleFormChange}>
            <Form.Item
              label={t("knowledge.knowledgeName")}
              rules={[{ required: true }]}
              name="name"
            >
              <Input
                type="text"
                maxLength={20}
                showCount
                className="global-input"
                placeholder={t("knowledge.pleaseEnter")}
              />
            </Form.Item>
          </Form>
        </div>
        <div className="mt-6">
          <h3 className="text-second font-medium text-sm">
            {t("knowledge.knowledgeDescription")}
          </h3>
          <div className="relative">
            <TextArea
              value={desc}
              onChange={(event) => setDesc(event.target.value)}
              placeholder={t("knowledge.pleaseEnter")}
              maxLength={200}
              className="global-input mt-2 shrink-0 w-full"
              style={{ height: 90, resize: "none" }}
            />
            <div className="absolute bottom-3 right-3 ant-input-limit ">
              {desc.length} / 200
            </div>
          </div>
        </div>
        {/* <div className="mt-6 flex flex-col gap-2">
          <div className="flex items-center justify-between">
            <div className="text-second font-medium text-sm">
<<<<<<< HEAD
              <span className="text-[#F74E43]">*</span>{" "}
=======
              <span className="text-[#F74E43]">*</span>
>>>>>>> 70e63f58
              {t("knowledge.knowledgeVersion")}
            </div>
          </div>
          <div className="flex flex-col gap-2">
<<<<<<< HEAD
            <div
              className="w-full rounded-lg p-3.5 flex flex-col cursor-pointer relative"
              style={{
                border:
                  version === "AIUI-RAG2"
                    ? "1px solid #275EFF"
                    : "1px solid #E2E8FF",
              }}
              onClick={() => setVersion("AIUI-RAG2")}
            >
              <div
                className="text-sm"
                style={{
                  fontWeight: version === "AIUI-RAG2" ? 500 : 400,
                  color: version === "AIUI-RAG2" ? "#275EFF" : "",
                }}
              >
                {t("knowledge.xingchenKnowledge")}
              </div>
              <p className="text-desc">{t("knowledge.xingchenDescription")}</p>
              {version === "AIUI-RAG2" && (
                <img
                  src={knowledgeVersionChecked}
                  className="absolute top-[-1px] right-[-1px] w-[30px] h-[30px]"
                  alt=""
                />
              )}
            </div>
            <div
              className="w-full rounded-lg p-3.5 flex flex-col cursor-pointer relative"
              style={{
                border:
                  version === "CBG-RAG"
                    ? "1px solid #275EFF"
                    : "1px solid #E2E8FF",
              }}
              onClick={() => setVersion("CBG-RAG")}
            >
              <div
                className="text-sm"
                style={{
                  fontWeight: version === "CBG-RAG" ? 500 : 400,
                  color: version === "CBG-RAG" ? "#275EFF" : "",
                }}
              >
                {t("knowledge.xinghuoKnowledge")}
              </div>
              <p className="text-desc">{t("knowledge.xingpuDescription")}</p>
              {version === "CBG-RAG" && (
                <img
                  src={knowledgeVersionChecked}
                  className="absolute top-[-1px] right-[-1px] w-[30px] h-[30px]"
                  alt=""
                />
              )}
            </div>
            <div
              className="w-full rounded-lg p-3.5 flex flex-col cursor-pointer relative"
              style={{
                border:
                  version === "Ragflow-RAG"
                    ? "1px solid #275EFF"
                    : "1px solid #E2E8FF",
              }}
              onClick={() => setVersion("Ragflow-RAG")}
            >
              <div
                className="text-sm"
                style={{
                  fontWeight: version === "Ragflow-RAG" ? 500 : 400,
                  color: version === "Ragflow-RAG" ? "#275EFF" : "",
                }}
              >
                Ragflow-RAG
              </div>
              <p className="text-desc">{t("knowledge.xingpuDescription")}</p>
              {version === "CBG-RAG" && (
                <img
                  src={knowledgeVersionChecked}
                  className="absolute top-[-1px] right-[-1px] w-[30px] h-[30px]"
                  alt=""
                />
              )}
            </div>
=======
            {versionList.map((item) => (
              <VersionItem
                key={item.type}
                version={version}
                setVersion={setVersion}
                type={item.type}
                title={item.title}
                description={item.description}
              />
            ))}
>>>>>>> 70e63f58
          </div>
        </div> */}
        <div className="flex flex-row-reverse gap-3 mt-7">
          <Button
            type="primary"
            disabled={disabledSave}
            loading={loading}
            className="px-6"
            onClick={handleOk}
          >
            {t("knowledge.confirm")}
          </Button>
          <Button
            type="text"
            className="origin-btn px-6"
            onClick={() => setCreateModal(false)}
          >
            {t("common.cancel")}
          </Button>
        </div>
      </div>
    </div>
  );
};

export const VersionItem: FC<{
  version: string;
  setVersion: React.Dispatch<React.SetStateAction<VersionType>>;
  type: VersionType;
  title: string;
  description: string;
}> = ({ version, setVersion, type, title, description }) => {
  const { t } = useTranslation();
  return (
    <div
      className="w-full rounded-lg p-3.5 flex flex-col cursor-pointer relative"
      style={{
        border: version === type ? '1px solid #275EFF' : '1px solid #E2E8FF',
      }}
      onClick={() => setVersion(type)}
    >
      <div
        className="text-sm"
        style={{
          fontWeight: version === type ? 500 : 400,
          color: version === type ? '#275EFF' : '',
        }}
      >
        {t(`knowledge.${title}`)}
      </div>
      <p className="text-desc">{t(`knowledge.${description}`)}</p>
      {version === type && (
        <img
          src={knowledgeVersionChecked}
          className="absolute top-[-1px] right-[-1px] w-[30px] h-[30px]"
          alt=""
        />
      )}
    </div>
  );
};<|MERGE_RESOLUTION|>--- conflicted
+++ resolved
@@ -1,20 +1,12 @@
-<<<<<<< HEAD
-import React, { useState, useRef, FC } from "react";
-import { useNavigate } from "react-router-dom";
-import { Button, Form, Input } from "antd";
-import { useTranslation } from "react-i18next";
-import { createKnowledgeAPI, deleteKnowledgeAPI } from "@/services/knowledge";
-=======
 import React, { useState, useRef, FC } from 'react';
 import { useNavigate } from 'react-router-dom';
 import { Button, Form, Input, message } from 'antd';
 import { useTranslation } from 'react-i18next';
 import { createKnowledgeAPI, deleteKnowledgeAPI } from '@/services/knowledge';
->>>>>>> 70e63f58
-
-import dialogDel from "@/assets/imgs/main/icon_dialog_del.png";
-import knowledgeVersionChecked from "@/assets/imgs/knowledge/knowledge_version_checked.svg";
-import { RepoItem } from "../../../../types/resource";
+
+import dialogDel from '@/assets/imgs/main/icon_dialog_del.png';
+import knowledgeVersionChecked from '@/assets/imgs/knowledge/knowledge_version_checked.svg';
+import { RepoItem } from '../../../../types/resource';
 
 const { TextArea } = Input;
 
@@ -52,7 +44,7 @@
   function handleDelete(): void {
     setLoading(true);
     deleteKnowledgeAPI(currentKnowledge.id, currentKnowledge.tag)
-      .then((data) => {
+      .then(data => {
         setDeleteModal(false);
         getKnowledges();
       })
@@ -71,7 +63,7 @@
           <div className="bg-[#fff5f4] w-10 h-10 flex justify-center items-center rounded-lg">
             <img src={dialogDel} className="w-7 h-7" alt="" />
           </div>
-          <p className="ml-2.5">{t("knowledge.confirmDeleteKnowledge")}</p>
+          <p className="ml-2.5">{t('knowledge.confirmDeleteKnowledge')}</p>
         </div>
         <div
           className="w-full h-10 bg-[#F9FAFB] text-center mt-7 py-2 px-5 text-overflow"
@@ -80,7 +72,7 @@
           {currentKnowledge.name}
         </div>
         <p className="mt-6 text-desc">
-          {t("knowledge.deleteKnowledgeWarning")}
+          {t('knowledge.deleteKnowledgeWarning')}
         </p>
         <div className="flex flex-row-reverse gap-3 mt-7">
           <Button
@@ -90,7 +82,7 @@
             style={{ paddingLeft: 24, paddingRight: 24 }}
             onClick={handleDelete}
           >
-            {t("common.delete")}
+            {t('common.delete')}
           </Button>
           <Button
             type="text"
@@ -98,7 +90,7 @@
             onClick={() => setDeleteModal(false)}
             style={{ paddingLeft: 24, paddingRight: 24 }}
           >
-            {t("common.cancel")}
+            {t('common.cancel')}
           </Button>
         </div>
       </div>
@@ -114,13 +106,8 @@
   const navigate = useNavigate();
   const [form] = Form.useForm();
   const [disabledSave, setDisabledSave] = useState(true);
-<<<<<<< HEAD
-  const [desc, setDesc] = useState("");
-  const [version, setVersion] = useState("AIUI-RAG2");
-=======
   const [desc, setDesc] = useState('');
   const [version, setVersion] = useState<VersionType>('Ragflow-RAG');
->>>>>>> 70e63f58
   const [loading, setLoading] = useState(false);
 
   function handleOk(): void {
@@ -132,9 +119,9 @@
       tag: version,
     };
     createKnowledgeAPI(params)
-      .then((data) => {
+      .then(data => {
         navigate(
-          `/resource/knowledge/upload?parentId=-1&repoId=${data.id}&tag=${version}`,
+          `/resource/knowledge/upload?parentId=-1&repoId=${data.id}&tag=${version}`
         );
       })
       .finally(() => {
@@ -160,12 +147,12 @@
         ref={appRef}
       >
         <div className="font-semibold text-base">
-          {t("knowledge.createKnowledge")}
+          {t('knowledge.createKnowledge')}
         </div>
         <div className="mt-[26px]">
           <Form form={form} layout="vertical" onFieldsChange={handleFormChange}>
             <Form.Item
-              label={t("knowledge.knowledgeName")}
+              label={t('knowledge.knowledgeName')}
               rules={[{ required: true }]}
               name="name"
             >
@@ -174,23 +161,23 @@
                 maxLength={20}
                 showCount
                 className="global-input"
-                placeholder={t("knowledge.pleaseEnter")}
+                placeholder={t('knowledge.pleaseEnter')}
               />
             </Form.Item>
           </Form>
         </div>
         <div className="mt-6">
           <h3 className="text-second font-medium text-sm">
-            {t("knowledge.knowledgeDescription")}
+            {t('knowledge.knowledgeDescription')}
           </h3>
           <div className="relative">
             <TextArea
               value={desc}
-              onChange={(event) => setDesc(event.target.value)}
-              placeholder={t("knowledge.pleaseEnter")}
+              onChange={event => setDesc(event.target.value)}
+              placeholder={t('knowledge.pleaseEnter')}
               maxLength={200}
               className="global-input mt-2 shrink-0 w-full"
-              style={{ height: 90, resize: "none" }}
+              style={{ height: 90, resize: 'none' }}
             />
             <div className="absolute bottom-3 right-3 ant-input-limit ">
               {desc.length} / 200
@@ -200,101 +187,11 @@
         {/* <div className="mt-6 flex flex-col gap-2">
           <div className="flex items-center justify-between">
             <div className="text-second font-medium text-sm">
-<<<<<<< HEAD
-              <span className="text-[#F74E43]">*</span>{" "}
-=======
               <span className="text-[#F74E43]">*</span>
->>>>>>> 70e63f58
               {t("knowledge.knowledgeVersion")}
             </div>
           </div>
           <div className="flex flex-col gap-2">
-<<<<<<< HEAD
-            <div
-              className="w-full rounded-lg p-3.5 flex flex-col cursor-pointer relative"
-              style={{
-                border:
-                  version === "AIUI-RAG2"
-                    ? "1px solid #275EFF"
-                    : "1px solid #E2E8FF",
-              }}
-              onClick={() => setVersion("AIUI-RAG2")}
-            >
-              <div
-                className="text-sm"
-                style={{
-                  fontWeight: version === "AIUI-RAG2" ? 500 : 400,
-                  color: version === "AIUI-RAG2" ? "#275EFF" : "",
-                }}
-              >
-                {t("knowledge.xingchenKnowledge")}
-              </div>
-              <p className="text-desc">{t("knowledge.xingchenDescription")}</p>
-              {version === "AIUI-RAG2" && (
-                <img
-                  src={knowledgeVersionChecked}
-                  className="absolute top-[-1px] right-[-1px] w-[30px] h-[30px]"
-                  alt=""
-                />
-              )}
-            </div>
-            <div
-              className="w-full rounded-lg p-3.5 flex flex-col cursor-pointer relative"
-              style={{
-                border:
-                  version === "CBG-RAG"
-                    ? "1px solid #275EFF"
-                    : "1px solid #E2E8FF",
-              }}
-              onClick={() => setVersion("CBG-RAG")}
-            >
-              <div
-                className="text-sm"
-                style={{
-                  fontWeight: version === "CBG-RAG" ? 500 : 400,
-                  color: version === "CBG-RAG" ? "#275EFF" : "",
-                }}
-              >
-                {t("knowledge.xinghuoKnowledge")}
-              </div>
-              <p className="text-desc">{t("knowledge.xingpuDescription")}</p>
-              {version === "CBG-RAG" && (
-                <img
-                  src={knowledgeVersionChecked}
-                  className="absolute top-[-1px] right-[-1px] w-[30px] h-[30px]"
-                  alt=""
-                />
-              )}
-            </div>
-            <div
-              className="w-full rounded-lg p-3.5 flex flex-col cursor-pointer relative"
-              style={{
-                border:
-                  version === "Ragflow-RAG"
-                    ? "1px solid #275EFF"
-                    : "1px solid #E2E8FF",
-              }}
-              onClick={() => setVersion("Ragflow-RAG")}
-            >
-              <div
-                className="text-sm"
-                style={{
-                  fontWeight: version === "Ragflow-RAG" ? 500 : 400,
-                  color: version === "Ragflow-RAG" ? "#275EFF" : "",
-                }}
-              >
-                Ragflow-RAG
-              </div>
-              <p className="text-desc">{t("knowledge.xingpuDescription")}</p>
-              {version === "CBG-RAG" && (
-                <img
-                  src={knowledgeVersionChecked}
-                  className="absolute top-[-1px] right-[-1px] w-[30px] h-[30px]"
-                  alt=""
-                />
-              )}
-            </div>
-=======
             {versionList.map((item) => (
               <VersionItem
                 key={item.type}
@@ -305,7 +202,6 @@
                 description={item.description}
               />
             ))}
->>>>>>> 70e63f58
           </div>
         </div> */}
         <div className="flex flex-row-reverse gap-3 mt-7">
@@ -316,14 +212,14 @@
             className="px-6"
             onClick={handleOk}
           >
-            {t("knowledge.confirm")}
+            {t('knowledge.confirm')}
           </Button>
           <Button
             type="text"
             className="origin-btn px-6"
             onClick={() => setCreateModal(false)}
           >
-            {t("common.cancel")}
+            {t('common.cancel')}
           </Button>
         </div>
       </div>
