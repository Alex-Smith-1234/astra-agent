--- conflicted
+++ resolved
@@ -1,12 +1,3 @@
-<<<<<<< HEAD
-import React, { FC } from "react";
-import { RepoItem } from "../../../../types/resource";
-import RetractableInput from "@/components/ui/global/retract-table-input";
-import { useTranslation } from "react-i18next";
-import { useNavigate } from "react-router-dom";
-import useUserStore from "@/store/user-store";
-import { jumpTologin } from "@/utils/http";
-=======
 import React, { FC } from 'react';
 import { RepoItem } from '../../../../types/resource';
 import RetractableInput from '@/components/ui/global/retract-table-input';
@@ -14,7 +5,6 @@
 import { useNavigate } from 'react-router-dom';
 import useUserStore from '@/store/user-store';
 import { jumpToLogin } from '@/utils/http';
->>>>>>> 70e63f58
 
 export const KnowledgeContent: FC<{
   knowledgeRef: React.RefObject<HTMLDivElement>;
@@ -39,13 +29,13 @@
 }) => {
   const { t } = useTranslation();
   const navigate = useNavigate();
-  const user = useUserStore((state) => state.user);
+  const user = useUserStore(state => state.user);
   return (
     <div className="pt-8 h-full flex flex-col overflow-hidden gap-6">
       <div
         className="flex justify-between mx-auto max-w-[1425px]"
         style={{
-          width: "calc(0.85 * (100% - 8px))",
+          width: 'calc(0.85 * (100% - 8px))',
         }}
       >
         <div className="flex items-center gap-6"></div>
@@ -61,22 +51,22 @@
         <div
           className="w-full h-full mx-auto max-w-[1425px]"
           style={{
-            width: "85%",
+            width: '85%',
           }}
         >
           <div className="grid lg:grid-cols-3 xl:grid-cols-3 2xl:grid-cols-3 3xl:grid-cols-3 gap-6">
             <div
               className={`common-card-add-container relative ${
                 isHovered === null
-                  ? ""
+                  ? ''
                   : isHovered
-                    ? "knowledge-no-hover"
-                    : " knowledge-hover"
+                    ? 'knowledge-no-hover'
+                    : ' knowledge-hover'
               }`}
-              onMouseLeave={(e) => {
+              onMouseLeave={e => {
                 setIsHovered(true);
               }}
-              onMouseEnter={(e) => {
+              onMouseEnter={e => {
                 setIsHovered(false);
               }}
               onClick={() => {
@@ -96,11 +86,11 @@
                   className="mt-4 font-semibold add-name"
                   style={{ fontSize: 22 }}
                 >
-                  {t("knowledge.createNewKnowledge")}
+                  {t('knowledge.createNewKnowledge')}
                 </div>
               </div>
             </div>
-            {knowledges.map((k) => (
+            {knowledges.map(k => (
               <div
                 className="common-card-item group flex flex-col"
                 key={k.id}
@@ -111,7 +101,7 @@
                       state: {
                         parentId: -1,
                       },
-                    },
+                    }
                   );
                 }}
               >
@@ -142,7 +132,7 @@
                     <div className="flex items-center justify-between px-3 bg-[#F2F5FE] rounded-xl mt-3 text-sm h-[38px]">
                       <div className="flex items-center gap-1 text-center justify-center">
                         <div className="text-[#333]">
-                          {t("knowledge.documentCount")}
+                          {t('knowledge.documentCount')}
                         </div>
                         <div className="text-[#275EFF] text-xl DINPROMedium">
                           {k.fileCount}
@@ -151,7 +141,7 @@
                       <div className="w-[1px] h-[20px] my-[9px] bg-[#E1E8FF]"></div>
                       <div className="flex items-center gap-1 text-center justify-center">
                         <div className="text-[#333]">
-                          {t("knowledge.totalCharacters")}
+                          {t('knowledge.totalCharacters')}
                         </div>
                         <div className="text-[#275EFF] text-xl DINPROMedium">
                           {Math.round(k.charCount / 1000)}
@@ -160,7 +150,7 @@
                       <div className="w-[1px] h-[20px] my-[9px] bg-[#E1E8FF]"></div>
                       <div className="flex items-center gap-1 text-center justify-center">
                         <div className="text-[#333]">
-                          {t("knowledge.relatedAgents")}
+                          {t('knowledge.relatedAgents')}
                         </div>
                         <div className="text-[#275EFF] text-xl DINPROMedium">
                           {k?.bots?.length}
@@ -171,15 +161,15 @@
                   <div
                     className="mt-3 flex justify-between items-center overflow-hidden overflow-x-auto overflow-y-hidden"
                     style={{
-                      padding: "12px 24px 0 24px",
-                      borderTop: "1px dashed #e2e8ff",
-                      scrollbarWidth: "none", // Hide scrollbar
-                      msOverflowStyle: "none", // Hide scrollbar for IE/Edge
+                      padding: '12px 24px 0 24px',
+                      borderTop: '1px dashed #e2e8ff',
+                      scrollbarWidth: 'none', // Hide scrollbar
+                      msOverflowStyle: 'none', // Hide scrollbar for IE/Edge
                     }}
                   >
                     <span className="text-[#7F7F7F] text-xs go-setting flex items-center">
                       <span className="whitespace-nowrap">
-                        {t("common.edit")}
+                        {t('common.edit')}
                       </span>
                       <span className="setting-icon setting-act"></span>
                     </span>
@@ -187,7 +177,7 @@
                       <div className="flex items-center text-desc gap-5">
                         <div
                           className="card-delete cursor-pointer flex items-center"
-                          onClick={(e) => {
+                          onClick={e => {
                             e.stopPropagation();
                             setCurrentKnowledge(k);
                             setDeleteModal(true);
@@ -195,7 +185,7 @@
                         >
                           <span className="delete-icon"></span>
                           <span className="ml-1 whitespace-nowrap">
-                            {t("common.delete")}
+                            {t('common.delete')}
                           </span>
                         </div>
                       </div>
