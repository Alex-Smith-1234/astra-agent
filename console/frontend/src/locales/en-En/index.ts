--- conflicted
+++ resolved
@@ -1,13 +1,3 @@
-<<<<<<< HEAD
-import workflow from "./workflow";
-import common from "./common";
-import model from "./model";
-import plugin from "./plugin";
-import knowledge from "./knowledge";
-import effectEvaluation from "./effectEvaluation";
-import database from "./database";
-import openPlatformEnModule from "./openPlatformEnModule";
-=======
 import workflow from './workflow';
 import common from './common';
 import model from './model';
@@ -17,7 +7,6 @@
 import database from './database';
 import openPlatformEnModule from './openPlatformEnModule';
 import rpa from './rpa';
->>>>>>> 70e63f58
 
 export default {
   ...openPlatformEnModule,
