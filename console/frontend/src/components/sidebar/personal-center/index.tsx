import React from 'react';
import { FC, useState, useCallback, useMemo } from 'react';
import { Input, message, Modal } from 'antd';
import styles from './index.module.scss';
import useUserStore from '@/store/user-store';
import user from '@/assets/imgs/personal-center/user.svg';
import copy from '@/assets/imgs/personal-center/copy.svg';
import edit from '@/assets/imgs/personal-center/edit.svg';
import yes from '@/assets/imgs/personal-center/yes.svg';
import no from '@/assets/imgs/personal-center/no.svg';
import act from '@/assets/imgs/personal-center/act.png';
import fire from '@/assets/imgs/personal-center/fire.png';
import empty from '@/assets/imgs/common/empty-gray.png';
import { copyText } from '@/utils/spark-utils';
import { uploadUserProfile } from '@/services/spark-common';
import UploadAvatar from '@/components/upload-avatar';
import { PostChatItem, FavoriteEntry } from '@/types/chat';

interface PersonalCenterProps {
  open: boolean;
  onCancel: () => void;
  mixedChatList: PostChatItem[];
  favoriteBotList: FavoriteEntry[];
  onRefreshData: () => void;
  onRefreshRecentData: () => void;
  onRefreshFavoriteData: () => void;
}

// 类型定义
interface TabItem {
  tab: string;
}

// 常量定义
const tabs: TabItem[] = [{ tab: '最近使用' }, { tab: '我的收藏' }];

// 内部组件定义

// 空状态组件
const EmptyState: FC = React.memo(() => (
  <div className={styles.emptyBox}>
    <img src={empty} alt="" />
  </div>
));

// Tab 头部组件
const TabsHeader: FC<{
  tabs: TabItem[];
  activeIndex: number;
  onTabChange: (index: number) => void;
}> = React.memo(({ tabs, activeIndex, onTabChange }) => {
  const handleTabClick = useCallback(
    (index: number) => {
      onTabChange(index);
    },
    [onTabChange]
  );

  return (
    <div className={styles.tabs}>
      {tabs.map((item, index) => (
        <div
          key={index}
          onClick={() => handleTabClick(index)}
          className={activeIndex === index ? styles.tabActive : styles.tab}
        >
          {item.tab}
        </div>
      ))}
    </div>
  );
});

// 最近使用列表组件
const RecentUsedList: FC<{
  recentList: PostChatItem[];
  onItemClick: (item: PostChatItem) => void;
  onDeleteClick: (item: PostChatItem, e: any, isRecentTab: boolean) => void;
}> = React.memo(({ recentList, onItemClick, onDeleteClick }) => {
  const memoizedList = useMemo(() => recentList, [recentList]);

  const handleItemClick = useCallback(
    (item: PostChatItem) => {
      onItemClick(item);
    },
    [onItemClick]
  );

  const handleDeleteClick = useCallback(
    (item: PostChatItem, e: React.MouseEvent) => {
      onDeleteClick(item, e, true);
    },
    [onDeleteClick]
  );

  if (memoizedList?.length === 0) {
    return <EmptyState />;
  }

  return (
    <>
      {memoizedList?.length > 0 &&
        memoizedList.map((item, index) => (
          <div
            key={`recent-${index}`}
            onClick={() => handleItemClick(item)}
            className={styles.itemBox}
          >
            <div className={styles.itemHead}>
              <img className={styles.headImg} src={item.botAvatar} alt="" />
<<<<<<< HEAD
              <div title={item.botTitle} className={styles.headTitle}>
                {item.botTitle}
=======
              <div title={item.botName} className={styles.headTitle}>
                {item.botName}
>>>>>>> f80d522a
              </div>
            </div>
            <div title={item.botDesc} className={styles.headDesc}>
              {item.botDesc}
            </div>
            <div className={styles.itemInfo}>
              <img className={styles.actImg} src={act} alt="" />
              <div className={styles.actText}>
                {item.creatorName || '@讯飞星火'}
              </div>
              <img className={styles.fireImg} src={fire} alt="" />
              <div className={styles.fireText}>{item.hotNum || 0}</div>
            </div>
            <div
              onClick={e => handleDeleteClick(item, e)}
              className={styles.delete}
            />
          </div>
        ))}
    </>
  );
});

// 我的收藏列表组件
const FavoritesList: FC<{
  collectList: FavoriteEntry[];
  onItemClick: (item: any) => void;
  onDeleteClick: (item: FavoriteEntry, e: any, isRecentTab: boolean) => void;
}> = React.memo(({ collectList, onItemClick, onDeleteClick }) => {
  const memoizedList = useMemo(() => collectList, [collectList]);

  const handleItemClick = useCallback(
    (item: FavoriteEntry) => {
      onItemClick(item.bot);
    },
    [onItemClick]
  );

  const handleDeleteClick = useCallback(
    (item: FavoriteEntry, e: React.MouseEvent) => {
      onDeleteClick(item, e, false);
    },
    [onDeleteClick]
  );

  if (memoizedList?.length === 0) {
    return <EmptyState />;
  }

  return (
    <>
      {memoizedList?.length > 0 &&
        memoizedList.map((item, index) => (
          <div
            key={`favorite-${index}`}
            onClick={() => handleItemClick(item)}
            className={styles.itemBox}
          >
            <div className={styles.itemHead}>
              <img className={styles.headImg} src={item.bot.avatar} alt="" />
              <div title={item.bot.botName} className={styles.headTitle}>
                {item.bot.botName}
              </div>
            </div>
            <div title={item.bot.botDesc} className={styles.headDesc}>
              {item.bot.botDesc}
            </div>
            <div className={styles.itemInfo}>
              <img className={styles.actImg} src={act} alt="" />
              <div className={styles.actText}>
                {item.bot.creatorName || '@讯飞星火'}
              </div>
              <img className={styles.fireImg} src={fire} alt="" />
              <div className={styles.fireText}>{item.bot.hotNum || 0}</div>
            </div>
            <div
              onClick={e => handleDeleteClick(item, e)}
              className={styles.delete}
            />
          </div>
        ))}
    </>
  );
});

const PersonalCenterHeader: FC<{
  showInput: boolean;
  setShowInput: (showInput: boolean) => void;
}> = ({ showInput, setShowInput }) => {
  const userInfo = useUserStore((state: any) => state.user);
  const [infoName, setInfoName] = useState(userInfo.nickname || userInfo.login);
  return (
    <div className={styles.header}>
      <div>
        <UploadAvatar coverUrl={userInfo.avatar} flag={true} />
      </div>
      <div>
        <div className={styles.flexTitle}>
          {showInput ? (
            <>
              <Input
                value={infoName}
                placeholder="请输入昵称"
                showCount
                maxLength={20}
                onChange={e => {
                  setInfoName(e.target.value);
                }}
              />
              <img
                onClick={() => {
                  setShowInput(false);
                }}
                className={styles.noBotton}
                src={no}
                alt=""
              />
              <img
                onClick={() => {
                  const formData = new FormData();
                  formData.append('nickname', infoName);
                  uploadUserProfile(formData)
                    // uploadUserProfile({
                    //   nickname: infoName,
                    //   avatar: userInfo.avatar,
                    // })
                    .then(res => {
                      message.success('修改成功');
                      // 更新用户信息
                      useUserStore.setState({
                        user: {
                          ...userInfo,
                          nickname: infoName,
                        },
                      });
                      setShowInput(false);
                    })
                    .catch(err => {
                      message.error(err.msg);
                    });
                }}
                className={styles.yesBotton}
                src={yes}
                alt=""
              />
            </>
          ) : (
            <>
              <div
                title={userInfo.nickname || userInfo.login}
                className={styles.header_name}
              >
                {userInfo.nickname || userInfo.login}
              </div>
              <img
                onClick={() => {
                  setShowInput(true);
                  setInfoName(userInfo.nickname || userInfo.login);
                }}
                className={styles.editBotton}
                src={edit}
                alt=""
              />
            </>
          )}
        </div>
        <div className={styles.flexInfo}>
          <img src={user} alt="" />
          <div className={styles.uid}>UID：{userInfo?.uid}</div>
          <img
            onClick={() => {
              copyText({
                text: `${userInfo?.uid}`,
                successText: '复制成功',
              });
            }}
            className={styles.copy}
            src={copy}
            alt=""
          />
        </div>
      </div>
    </div>
  );
};

const PersonalCenter: FC<PersonalCenterProps> = ({
  open,
  onCancel,
  mixedChatList,
  favoriteBotList,
  onRefreshData,
  onRefreshRecentData,
  onRefreshFavoriteData,
}) => {
  const [showInput, setShowInput] = useState(false);
  const [activeIndex, setActiveIndex] = useState(0);
  const [deleteOpen, setDeleteOpen] = useState(false);

  // 事件处理函数
  const handleToChat = useCallback((item: any) => {
    // TODO: 实现跳转到聊天的逻辑
    console.log('Navigate to chat with:', item);
  }, []);

  const handleDeleteChat = useCallback(
    (item: any, e: React.MouseEvent, isRecentTab: boolean) => {
      e.stopPropagation();
      setDeleteOpen(true);
      // TODO: 实现删除逻辑
      console.log('Delete item:', item, 'isRecentTab:', isRecentTab);
    },
    []
  );

  const handleDeleteChatConfirm = useCallback(() => {
    // TODO: 实现确认删除的逻辑
    console.log('Confirm delete');
    setDeleteOpen(false);
    // Refresh data after deletion
    onRefreshData();
  }, [onRefreshData]);

<<<<<<< HEAD
  const handleTabChange = useCallback((index: number) => {
    setActiveIndex(index);
    // Refresh specific data based on the active tab
    if (index === 0) {
      // Recent Used tab - refresh recent chat data
      onRefreshRecentData();
    } else if (index === 1) {
      // My Favorites tab - refresh favorite data
      onRefreshFavoriteData();
    }
  }, [onRefreshRecentData, onRefreshFavoriteData]);
=======
  const handleTabChange = useCallback(
    (index: number) => {
      setActiveIndex(index);
      // Refresh specific data based on the active tab
      if (index === 0) {
        // Recent Used tab - refresh recent chat data
        onRefreshRecentData();
      } else if (index === 1) {
        // My Favorites tab - refresh favorite data
        onRefreshFavoriteData();
      }
    },
    [onRefreshRecentData, onRefreshFavoriteData]
  );
>>>>>>> f80d522a

  return (
    <Modal
      wrapClassName={styles.open_source_modal}
      width={837}
      open={open}
      centered
      onCancel={onCancel}
      destroyOnClose
      maskClosable={false}
      footer={null}
    >
      <div className={styles.modal_content}>
        <PersonalCenterHeader
          showInput={showInput}
          setShowInput={setShowInput}
        />
        <div className={styles.content}>
          <TabsHeader
            tabs={tabs}
            activeIndex={activeIndex}
            onTabChange={handleTabChange}
          />
          <div className={styles.contentBox}>
            <Modal
              open={deleteOpen}
              onCancel={() => setDeleteOpen(false)}
              closeIcon={null}
              wrapClassName={styles.delete_mode}
              centered
              width={352}
              maskClosable={false}
              onOk={handleDeleteChatConfirm}
            >
              <div className={styles.delete_mode_title}>
                <img
                  src={require('@/assets/imgs/sidebar/warning.svg')}
                  alt=""
                />
                <span>
                  {activeIndex === 0
                    ? '确定移除该智能体对话？'
                    : '确定移除该收藏？'}
                </span>
              </div>
            </Modal>
            {activeIndex === 0 && (
              <RecentUsedList
                recentList={mixedChatList}
                onItemClick={handleToChat}
                onDeleteClick={handleDeleteChat}
              />
            )}
            {activeIndex === 1 && (
              <FavoritesList
                collectList={favoriteBotList}
                onItemClick={handleToChat}
                onDeleteClick={handleDeleteChat}
              />
            )}
          </div>
        </div>
      </div>
    </Modal>
  );
};

export default PersonalCenter;<|MERGE_RESOLUTION|>--- conflicted
+++ resolved
@@ -108,13 +108,8 @@
           >
             <div className={styles.itemHead}>
               <img className={styles.headImg} src={item.botAvatar} alt="" />
-<<<<<<< HEAD
-              <div title={item.botTitle} className={styles.headTitle}>
-                {item.botTitle}
-=======
               <div title={item.botName} className={styles.headTitle}>
                 {item.botName}
->>>>>>> f80d522a
               </div>
             </div>
             <div title={item.botDesc} className={styles.headDesc}>
@@ -338,19 +333,6 @@
     onRefreshData();
   }, [onRefreshData]);
 
-<<<<<<< HEAD
-  const handleTabChange = useCallback((index: number) => {
-    setActiveIndex(index);
-    // Refresh specific data based on the active tab
-    if (index === 0) {
-      // Recent Used tab - refresh recent chat data
-      onRefreshRecentData();
-    } else if (index === 1) {
-      // My Favorites tab - refresh favorite data
-      onRefreshFavoriteData();
-    }
-  }, [onRefreshRecentData, onRefreshFavoriteData]);
-=======
   const handleTabChange = useCallback(
     (index: number) => {
       setActiveIndex(index);
@@ -365,7 +347,6 @@
     },
     [onRefreshRecentData, onRefreshFavoriteData]
   );
->>>>>>> f80d522a
 
   return (
     <Modal
