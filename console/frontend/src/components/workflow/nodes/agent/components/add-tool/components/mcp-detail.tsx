--- conflicted
+++ resolved
@@ -286,11 +286,6 @@
             : [],
         }));
         setCurrentMcp(data);
-<<<<<<< HEAD
-        if (data?.mcpType !== 'flow') {
-        }
-=======
->>>>>>> d4b47fc9
       });
     }
   }, [currentToolId]);
