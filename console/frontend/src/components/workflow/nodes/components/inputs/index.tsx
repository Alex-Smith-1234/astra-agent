--- conflicted
+++ resolved
@@ -1,32 +1,25 @@
-import React, { useMemo, memo } from "react";
-import { useTranslation } from "react-i18next";
+import React, { useMemo, memo } from 'react';
+import { useTranslation } from 'react-i18next';
 import {
   FlowNodeInput,
   FlowSelect,
   FlowCascader,
   FLowCollapse,
-<<<<<<< HEAD
-} from "@/components/workflow/ui";
-import ChatHistory from "@/components/workflow/nodes/components/chat-history";
-import useFlowsManager from "@/components/workflow/store/useFlowsManager";
-import { useNodeCommon } from "@/components/workflow/hooks/useNodeCommon";
-=======
 } from '@/components/workflow/ui';
 import ChatHistory from '@/components/workflow/nodes/components/chat-history';
 import useFlowsManager from '@/components/workflow/store/useFlowsManager';
 import { useNodeCommon } from '@/components/workflow/hooks/useNodeCommon';
 import { EnabledChatHistory } from '@/components/workflow/nodes/components/single-input';
->>>>>>> 70e63f58
-
-import inputAddIcon from "@/assets/imgs/workflow/input-add-icon.png";
-import remove from "@/assets/imgs/workflow/input-remove-icon.png";
+
+import inputAddIcon from '@/assets/imgs/workflow/input-add-icon.png';
+import remove from '@/assets/imgs/workflow/input-remove-icon.png';
 
 function NameField({
   id,
   item,
   handleChangeInputParam,
 }: unknown): React.ReactElement {
-  if (item?.customParameterType === "image_understanding") {
+  if (item?.customParameterType === 'image_understanding') {
     return (
       <div className="flex items-center gap-2">
         <span>{item?.name}</span>
@@ -39,7 +32,7 @@
       nodeId={id}
       maxLength={30}
       value={item.name}
-      onChange={(value) =>
+      onChange={value =>
         handleChangeInputParam(item.id, (data, val) => (data.name = val), value)
       }
     />
@@ -57,22 +50,22 @@
     <FlowSelect
       value={item?.schema?.value?.type}
       options={[
-        { label: t("workflow.nodes.common.input"), value: "literal" },
-        { label: t("workflow.nodes.common.reference"), value: "ref" },
+        { label: t('workflow.nodes.common.input'), value: 'literal' },
+        { label: t('workflow.nodes.common.reference'), value: 'ref' },
       ]}
-      onChange={(value) =>
+      onChange={value =>
         handleChangeInputParam(
           item.id,
           (data, val) => {
             data.schema.value.type = val;
-            if (val === "literal") {
-              data.schema.value.content = "";
-              data.schema.type = "string";
+            if (val === 'literal') {
+              data.schema.value.content = '';
+              data.schema.type = 'string';
             } else {
               data.schema.value.content = {};
             }
           },
-          value,
+          value
         )
       }
     />
@@ -83,7 +76,7 @@
   const { references, handleChangeInputParam } = useNodeCommon({ id, data });
   const valueType = item?.schema?.value?.type;
 
-  if (valueType === "literal") {
+  if (valueType === 'literal') {
     return (
       <LiteralField
         id={id}
@@ -113,11 +106,11 @@
     <FlowNodeInput
       nodeId={id}
       value={item?.schema?.value?.content}
-      onChange={(value) =>
+      onChange={value =>
         handleChangeInputParam(
           item.id,
           (data, val) => (data.schema.value.content = val),
-          value,
+          value
         )
       }
     />
@@ -129,13 +122,13 @@
     useNodeCommon({ id, data });
   if (!allowNoInputParams || canvasesDisabled) return null;
 
-  const isImageParam = item?.customParameterType === "image_understanding";
+  const isImageParam = item?.customParameterType === 'image_understanding';
   return (
     <img
       src={remove}
       className="w-[16px] h-[17px] flex-shrink-0 mt-1.5"
       style={{
-        cursor: isImageParam ? "not-allowed" : "pointer",
+        cursor: isImageParam ? 'not-allowed' : 'pointer',
         opacity: isImageParam ? 0.5 : 1,
       }}
       onClick={() => !isImageParam && handleRemoveInputLine(item.id)}
@@ -151,10 +144,10 @@
   references,
   handleChangeInputParam,
 }: unknown): React.ReactElement {
-  const currentStore = useFlowsManager((state) => state.getCurrentStore());
-  const checkNode = currentStore((state) => state.checkNode);
+  const currentStore = useFlowsManager(state => state.getCurrentStore());
+  const checkNode = currentStore(state => state.checkNode);
   const autoSaveCurrentFlow = useFlowsManager(
-    (state) => state.autoSaveCurrentFlow,
+    state => state.autoSaveCurrentFlow
   );
   const cascaderValue = item?.schema?.value?.content?.nodeId
     ? [item?.schema?.value?.content?.nodeId, item?.schema?.value?.content?.name]
@@ -176,7 +169,7 @@
         },
         type: node.type,
         fileType: node?.fileType,
-      },
+      }
     );
 
   return (
@@ -208,7 +201,7 @@
   const { inputs, isIteratorNode, handleAddInputLine, handleChangeInputParam } =
     useNodeCommon({ id, data });
   const { t } = useTranslation();
-  const canvasesDisabled = useFlowsManager((state) => state.canvasesDisabled);
+  const canvasesDisabled = useFlowsManager(state => state.canvasesDisabled);
 
   const stringSplitMode = useMemo(() => {
     return data?.nodeParam?.mode === 1;
@@ -228,13 +221,13 @@
         <div className="px-[18px] rounded-lg overflow-hidden">
           <div className="flex items-center gap-3 text-desc">
             <h4 className="w-1/3">
-              {t("workflow.nodes.common.parameterName")}
+              {t('workflow.nodes.common.parameterName')}
             </h4>
             <h4 className="w-1/4">
-              {isIteratorNode ? " " : t("workflow.nodes.common.parameterValue")}
+              {isIteratorNode ? ' ' : t('workflow.nodes.common.parameterValue')}
             </h4>
             <h4 className="flex-1">
-              {isIteratorNode ? t("workflow.nodes.common.parameterValue") : " "}
+              {isIteratorNode ? t('workflow.nodes.common.parameterValue') : ' '}
             </h4>
             <span className="w-5 h-5"></span>
           </div>
@@ -242,7 +235,7 @@
             <ChatHistory id={id} data={data} />
           )}
           <div className="flex flex-col gap-3 mt-4">
-            {inputs.map((item) => (
+            {inputs.map(item => (
               <div key={item.id} className="flex flex-col gap-1">
                 <div className="flex items-start gap-3 overflow-hidden">
                   <div className="flex flex-col flex-shrink-0 w-1/3">
@@ -270,7 +263,7 @@
               onClick={() => handleAddInputLine()}
             >
               <img src={inputAddIcon} className="w-3 h-3" alt="" />
-              <span>{t("workflow.nodes.common.add")}</span>
+              <span>{t('workflow.nodes.common.add')}</span>
             </div>
           )}
         </div>
