--- conflicted
+++ resolved
@@ -81,10 +81,6 @@
     const refInputs = currentNode.data.inputs
       .filter(input => input.schema.value.type === 'ref')
       ?.map(input => {
-<<<<<<< HEAD
-        console.log('input@@', input);
-=======
->>>>>>> 2b61d2d0
         return {
           id: input.id,
           name: input.name,
