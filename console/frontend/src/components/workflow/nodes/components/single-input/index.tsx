--- conflicted
+++ resolved
@@ -1,15 +1,15 @@
-import React, { memo } from "react";
-import { useTranslation } from "react-i18next";
-import { Checkbox } from "antd";
-import { FLowCollapse } from "@/components/workflow/ui";
-import ChatHistory from "@/components/workflow/nodes/components/chat-history";
-import { useNodeCommon } from "@/components/workflow/hooks/useNodeCommon";
+import React, { memo } from 'react';
+import { useTranslation } from 'react-i18next';
+import { Checkbox } from 'antd';
+import { FLowCollapse } from '@/components/workflow/ui';
+import ChatHistory from '@/components/workflow/nodes/components/chat-history';
+import { useNodeCommon } from '@/components/workflow/hooks/useNodeCommon';
 import {
   TypeSelector,
   ValueField,
   ErrorMessages,
-} from "@/components/workflow/nodes/components/inputs";
-import useFlowsManagerStore from "@/components/workflow/store/useFlowsManager";
+} from '@/components/workflow/nodes/components/inputs';
+import useFlowsManagerStore from '@/components/workflow/store/useFlowsManager';
 
 export const EnabledChatHistory = ({ id, data }): React.ReactElement | null => {
   const { handleChangeNodeParam, nodeType, nodeParam } = useNodeCommon({
@@ -18,24 +18,20 @@
   });
   const { t } = useTranslation();
   const canvasesDisabled = useFlowsManagerStore(
-    (state) => state.canvasesDisabled,
+    state => state.canvasesDisabled
   );
-<<<<<<< HEAD
-  if (!["decision-making", "flow", "spark-llm"].includes(nodeType)) {
-=======
   if (!['decision-making', 'flow', 'spark-llm', 'agent'].includes(nodeType)) {
->>>>>>> 70e63f58
     return null;
   }
   return (
     <div
       style={{
-        pointerEvents: canvasesDisabled ? "none" : "auto",
+        pointerEvents: canvasesDisabled ? 'none' : 'auto',
       }}
     >
       <div
         className="flex items-center gap-1.5 text-[#999999] text-xs cursor-pointer"
-        onClick={(e) => {
+        onClick={e => {
           e.stopPropagation();
           handleChangeNodeParam((data, value) => {
             if (data?.nodeParam?.enableChatHistoryV2) {
@@ -51,12 +47,12 @@
         <Checkbox
           checked={nodeParam?.enableChatHistoryV2?.isEnabled}
           style={{
-            width: "16px",
-            height: "16px",
-            background: "#F9FAFB",
+            width: '16px',
+            height: '16px',
+            background: '#F9FAFB',
           }}
         />
-        <span>{t("workflow.nodes.decisionMakingNode.chatHistory")}</span>
+        <span>{t('workflow.nodes.decisionMakingNode.chatHistory')}</span>
       </div>
     </div>
   );
@@ -74,7 +70,7 @@
       label={
         <div className="w-full flex items-center cursor-pointer gap-2">
           <div className="flex items-center justify-between text-base font-medium flex-1">
-            <div>{t("workflow.nodes.decisionMakingNode.input")}</div>
+            <div>{t('workflow.nodes.decisionMakingNode.input')}</div>
             <EnabledChatHistory id={id} data={data} />
           </div>
         </div>
@@ -83,10 +79,10 @@
         <div className="px-[18px] rounded-lg overflow-hidden">
           <div className="flex items-center gap-3 text-desc">
             <h4 className="w-1/4">
-              {t("workflow.nodes.common.parameterName")}
+              {t('workflow.nodes.common.parameterName')}
             </h4>
             <h4 className="w-1/4">
-              {t("workflow.nodes.common.parameterValue")}
+              {t('workflow.nodes.common.parameterValue')}
             </h4>
             <h4 className="flex-1"></h4>
             <span className="w-5 h-5"></span>
@@ -95,7 +91,7 @@
             <ChatHistory id={id} data={data} />
           )}
           <div className="flex flex-col gap-3 mt-4">
-            {inputs.map((item) => (
+            {inputs.map(item => (
               <div key={item.id} className="flex flex-col gap-1">
                 <div className="flex items-start gap-3 overflow-hidden">
                   <div className="flex flex-col w-1/4 flex-shrink-0 relative">
