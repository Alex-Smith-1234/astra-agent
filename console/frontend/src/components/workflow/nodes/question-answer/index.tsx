--- conflicted
+++ resolved
@@ -34,20 +34,12 @@
               value={data?.nodeParam?.question}
               onChange={value =>
                 handleChangeNodeParam(
-<<<<<<< HEAD
-                  d => (d.nodeParam.question = value),
-=======
                   (d) => (d.nodeParam.question = value),
->>>>>>> ff2f80fd
                   value
                 )
               }
               placeholder={t(
-<<<<<<< HEAD
-                'workflow.nodes.questionAnswerNode.questionPlaceholder'
-=======
                 "workflow.nodes.questionAnswerNode.questionPlaceholder"
->>>>>>> ff2f80fd
               )}
             />
             <p className="text-xs text-[#F74E43]">
@@ -223,11 +215,7 @@
                 <Checkbox checked={nodeParam?.directAnswer?.handleResponse} />
                 <span>
                   {t(
-<<<<<<< HEAD
-                    'workflow.nodes.questionAnswerNode.extractFieldsFromUserReply'
-=======
                     "workflow.nodes.questionAnswerNode.extractFieldsFromUserReply"
->>>>>>> ff2f80fd
                   )}
                 </span>
               </div>
@@ -278,24 +266,6 @@
           setEdges={setEdges}
           removeNodeRef={removeNodeRef}
         />
-<<<<<<< HEAD
-        {nodeParam?.answerType === 'option' && (
-          <div className="relative intent-collapse-expand">
-            <FLowCollapse
-              isIntentCollapse={true}
-              label={
-                <div>
-                  {t('workflow.nodes.questionAnswerNode.setOptionContent')}
-                </div>
-              }
-              content={
-                <FixedOptions id={id} data={data} nodeParam={nodeParam} />
-              }
-            />
-          </div>
-        )}
-=======
->>>>>>> ff2f80fd
         <OutputSection
           id={id}
           data={data}
@@ -378,20 +348,12 @@
   const { isConnectable } = useNodeCommon({ id, data });
 
   const optionAnswer = useMemo(
-<<<<<<< HEAD
-    () => data?.nodeParam?.optionAnswer?.filter(item => item.type === 2),
-=======
     () => data?.nodeParam?.optionAnswer?.filter((item) => item.type === 2),
->>>>>>> ff2f80fd
     [data?.nodeParam?.optionAnswer]
   );
 
   const optionDefaultAnswer = useMemo(
-<<<<<<< HEAD
-    () => data?.nodeParam?.optionAnswer?.find(item => item.type === 1),
-=======
     () => data?.nodeParam?.optionAnswer?.find((item) => item.type === 1),
->>>>>>> ff2f80fd
     [data?.nodeParam?.optionAnswer]
   );
 
