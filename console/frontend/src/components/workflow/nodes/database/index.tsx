--- conflicted
+++ resolved
@@ -1,28 +1,8 @@
-<<<<<<< HEAD
-import React, { useMemo, useState, memo, useEffect } from "react";
-=======
 import React, { useState, memo, useEffect } from 'react';
->>>>>>> 70e63f58
 import {
   FlowSelect,
   FlowTemplateEditor,
   FLowCollapse,
-<<<<<<< HEAD
-} from "@/components/workflow/ui";
-import { Cascader } from "antd";
-import { v4 as uuid } from "uuid";
-import cloneDeep from "lodash/cloneDeep";
-import { useTranslation } from "react-i18next";
-import useFlowsManager from "@/components/workflow/store/useFlowsManager";
-import Inputs from "@/components/workflow/nodes/components/inputs";
-import AddDataInputs from "./components/AddDataInputs";
-import QueryField from "./components/QueryField";
-import QueryLimit from "./components/QueryLimit";
-import OutputDatabase from "./components/OutputDatabase";
-import CasesInputs from "./components/CasesInputs";
-import ExceptionHandling from "../components/exception-handling";
-import { useNodeCommon } from "@/components/workflow/hooks/useNodeCommon";
-=======
 } from '@/components/workflow/ui';
 import { Cascader } from 'antd';
 import { v4 as uuid } from 'uuid';
@@ -38,54 +18,12 @@
 import ExceptionHandling from '../components/exception-handling';
 import { useNodeCommon } from '@/components/workflow/hooks/useNodeCommon';
 import { useDatabaseDetailProps } from '@/components/workflow/types';
->>>>>>> 70e63f58
-
-import formSelect from "@/assets/imgs/main/icon_nav_dropdown.svg";
-
-import styles from "./index.module.scss";
-import { allTableList, fieldList } from "@/services/database";
-
-<<<<<<< HEAD
-export const DatabaseDetail = memo((props) => {
-  const { id, data } = props;
-  const { handleChangeNodeParam } = useNodeCommon({ id, data });
-  const { t } = useTranslation();
-  const getCurrentStore = useFlowsManager((state) => state.getCurrentStore);
-  const currentStore = getCurrentStore();
-  const canvasesDisabled = useFlowsManager((state) => state.canvasesDisabled);
-  const autoSaveCurrentFlow = useFlowsManager(
-    (state) => state.autoSaveCurrentFlow,
-  );
-  const delayCheckNode = currentStore((state) => state.delayCheckNode);
-  const historyVersion = useFlowsManager((state) => state.historyVersion);
-  const setNode = currentStore((state) => state.setNode);
-  const updateNodeNameStatus = currentStore(
-    (state) => state.updateNodeNameStatus,
-  );
-  const canPublishSetNot = useFlowsManager((state) => state.canPublishSetNot);
-  const updateNodeRef = currentStore((state) => state.updateNodeRef);
-  const [allFields, setAllFields] = useState([]);
-  const [tab, setTab] = useState(1);
-  const [handleMode, setHandleMode] = useState(0);
-  const [fields, setFields] = useState([]);
-  const [allTable, setAllTable] = useState<unknown>([]);
-
-  useEffect(() => {
-    allTableList().then((list) => {
-      const arr = list.map((item) => {
-        item.children = item.children
-          ? item.children.map((inner) => {
-              inner.id = inner.value;
-              inner.value = inner.label;
-              return inner;
-            })
-          : null;
-        return item;
-      });
-      setAllTable(arr);
-      if (data?.nodeParam?.dbId && data?.nodeParam?.tableName) {
-        getFields(arr, data.nodeParam.dbId, data.nodeParam.tableName);
-=======
+
+import formSelect from '@/assets/imgs/main/icon_nav_dropdown.svg';
+
+import styles from './index.module.scss';
+import { allTableList, fieldList } from '@/services/database';
+
 const DatabaseHeader = ({
   setNode,
   id,
@@ -144,7 +82,6 @@
       if (mode === 3) {
         delete old.data.outputs[2].schema.properties;
         old.data.nodeParam.limit = 50;
->>>>>>> 70e63f58
       }
       old.data.nodeParam.assignmentList = [];
       old.data.nodeParam.orderData = [];
@@ -464,13 +401,13 @@
 }): useDatabaseDetailProps => {
   const { t } = useTranslation();
   const getFields = (list, dbId, tableName): void => {
-    const currentTable = list.filter((item) => item.value === dbId);
+    const currentTable = list.filter(item => item.value === dbId);
     if (!currentTable.length) {
       setFields([]);
       return;
     }
     const currentSheet = currentTable[0].children.find(
-      (item) => item.value === tableName,
+      item => item.value === tableName
     );
     if (!currentSheet) {
       setFields([]);
@@ -481,9 +418,9 @@
       pageNum: 1,
       pageSize: 200,
     })
-      .then((res) => {
-        const filterFields = res.records.filter((field) => !field.isSystem);
-        const fields = filterFields.map((item) => {
+      .then(res => {
+        const filterFields = res.records.filter(field => !field.isSystem);
+        const fields = filterFields.map(item => {
           return {
             id: item.id,
             name: item.name,
@@ -493,10 +430,10 @@
           };
         });
         setAllFields(
-          res.records.map((item) => ({
+          res.records.map(item => ({
             ...item,
             type: item.type.toLowerCase(),
-          })),
+          }))
         );
         setFields(fields);
         if (
@@ -505,14 +442,14 @@
           !historyVersion
         ) {
           const initInputs = fields
-            .map((item) => {
+            .map(item => {
               if (item.required) {
                 return {
                   ...item,
                   schema: {
                     type: item.type,
                     value: {
-                      type: "ref",
+                      type: 'ref',
                       content: {},
                     },
                   },
@@ -522,7 +459,7 @@
             .filter(Boolean);
           handleChangeNodeParam(
             (data, value) => (data.inputs = value),
-            initInputs,
+            initInputs
           );
         }
       })
@@ -551,7 +488,7 @@
     handleChangeNodeParam((data, value) => (data.nodeParam.dbId = value), dbId);
     handleChangeNodeParam(
       (data, value) => (data.nodeParam.tableName = value),
-      null,
+      null
     );
     setFields([]);
     setAllFields([]);
@@ -559,7 +496,7 @@
 
   const modeChange = (value): void => {
     setHandleMode(value);
-    setNode(id, (old) => {
+    setNode(id, old => {
       old.data.nodeParam.mode = value;
       old.data.nodeParam.assignmentList = [];
       old.data.nodeParam.orderData = [];
@@ -568,12 +505,12 @@
         old.data.inputs = [
           {
             id: uuid(),
-            name: "input",
+            name: 'input',
             schema: {
-              type: "string",
+              type: 'string',
               value: {
                 content: {},
-                type: "ref",
+                type: 'ref',
               },
             },
           },
@@ -585,10 +522,10 @@
             return {
               ...it,
               schema: {
-                type: it?.type || "string",
+                type: it?.type || 'string',
                 value: {
                   content: {},
-                  type: "ref",
+                  type: 'ref',
                 },
               },
             };
@@ -601,12 +538,12 @@
       } else {
         old.data.outputs[2] = {
           id: uuid(),
-          name: "outputList",
-          nameErrMsg: "",
+          name: 'outputList',
+          nameErrMsg: '',
           schema: {
-            default: t("workflow.nodes.databaseNode.executionResult"),
+            default: t('workflow.nodes.databaseNode.executionResult'),
             properties: [],
-            type: "array-object",
+            type: 'array-object',
           },
         };
       }
@@ -635,47 +572,6 @@
   };
 };
 
-<<<<<<< HEAD
-  const handleSheetChange = (valArray): void => {
-    setNode(id, (old) => {
-      old.data.nodeParam.dbId = valArray[0];
-      old.data.nodeParam.tableName = valArray[1];
-      const mode = old.data.nodeParam.mode;
-      if (mode === 0) {
-        old.data.inputs = [
-          {
-            id: uuid(),
-            name: "input",
-            schema: {
-              type: "string",
-              value: {
-                content: {},
-                type: "ref",
-              },
-            },
-          },
-        ];
-      } else {
-        old.data.inputs = [];
-      }
-      if (mode === 4) {
-        old.data.outputs = old.data.outputs.slice(0, 2);
-      } else {
-        old.data.outputs[2] = {
-          id: uuid(),
-          name: "outputList",
-          nameErrMsg: "",
-          schema: {
-            default: t("workflow.nodes.databaseNode.executionResult"),
-            properties: [],
-            type: "array-object",
-          },
-        };
-      }
-      if (mode === 3) {
-        delete old.data.outputs[2].schema.properties;
-        old.data.nodeParam.limit = 50;
-=======
 export const DatabaseDetail = memo((props): React.ReactElement => {
   const { id, data } = props;
   const { handleChangeNodeParam, nodeParam } = useNodeCommon({ id, data });
@@ -736,7 +632,6 @@
       setAllTable(arr);
       if (data?.nodeParam?.dbId && data?.nodeParam?.tableName) {
         getFields(arr, data.nodeParam.dbId, data.nodeParam.tableName);
->>>>>>> 70e63f58
       }
     });
   }, []);
@@ -751,167 +646,9 @@
       <div className="p-[14px] pb-[6px]">
         <FLowCollapse
           id={id}
-          activeKey={data?.shrink ? "" : "1"}
+          activeKey={data?.shrink ? '' : '1'}
           className="flow-collapse-node-container"
           label={
-<<<<<<< HEAD
-            <div className="w-full">
-              <h2
-                className="text-base font-medium"
-                onDoubleClick={() => updateNodeNameStatus(id)}
-              >
-                选择数据库
-              </h2>
-              <>
-                <div className="flex justify-between items-center gap-2 bg-[#E9EDF6] p-[3px] rounded-[8px] mt-[8px] mb-[12px]">
-                  <div
-                    className={`${styles.tabItem} ${
-                      tab === 1 ? styles.activeItem : ""
-                    }`}
-                    style={{
-                      pointerEvents: canvasesDisabled ? "none" : "auto",
-                    }}
-                    onClick={handleCustomSQL}
-                  >
-                    {t("workflow.nodes.databaseNode.customSQL")}
-                  </div>
-                  <div
-                    className={`${styles.tabItem} ${
-                      tab === 2 ? styles.activeItem : ""
-                    }`}
-                    style={{
-                      pointerEvents: canvasesDisabled ? "none" : "auto",
-                    }}
-                    onClick={handleformdata}
-                  >
-                    {t("workflow.nodes.databaseNode.formDataProcessing")}
-                  </div>
-                </div>
-
-                {tab == 1 && (
-                  <div
-                    className="flex items-baseline gap-2"
-                    onClick={(e) => e.stopPropagation()}
-                    style={{
-                      pointerEvents: canvasesDisabled ? "none" : "auto",
-                    }}
-                  >
-                    <span>
-                      {t("workflow.nodes.databaseNode.selectDatabase")}
-                    </span>
-                    <div className="flex-1 w-0">
-                      <FlowSelect
-                        value={nodeParam?.dbId}
-                        onBlur={() => delayCheckNode(id)}
-                        options={allTable}
-                        popupClassName="overscroll-contain flow-model-select-dropdown"
-                        onChange={handleDbChange}
-                      />
-                      <div className="text-xs text-[#F74E43]">
-                        {nodeParam.dbErrMsg}
-                      </div>
-                    </div>
-                  </div>
-                )}
-
-                {tab == 2 && (
-                  <>
-                    <div
-                      className="flex items-baseline gap-2 mb-[12px]"
-                      onClick={(e) => e.stopPropagation()}
-                      style={{
-                        pointerEvents: canvasesDisabled ? "none" : "auto",
-                      }}
-                    >
-                      <span>
-                        {t("workflow.nodes.databaseNode.selectDataTable")}
-                      </span>
-                      <div className="flex-1 w-0">
-                        <Cascader
-                          value={
-                            nodeParam?.dbId && nodeParam?.tableName
-                              ? [nodeParam?.dbId, nodeParam?.tableName]
-                              : []
-                          }
-                          options={allTable}
-                          allowClear={false}
-                          suffixIcon={
-                            <img src={formSelect} className="w-4 h-4" />
-                          }
-                          placeholder={t(
-                            "workflow.nodes.databaseNode.pleaseSelect",
-                          )}
-                          // fieldNames={{ label: "name", value: "id", children: "children" }}
-                          className={"flow-select nodrag w-full"}
-                          // showCheckedStrategy={Cascader.SHOW_CHILD}
-                          // dropdownAlign={{ offset: [0, 0] }}
-                          // popupClassName="custom-cascader-popup"
-                          onChange={handleSheetChange}
-                          dropdownRender={(menu) => (
-                            <div
-                              onWheel={(e) => {
-                                e.stopPropagation();
-                              }}
-                            >
-                              {menu}
-                            </div>
-                          )}
-                          getPopupContainer={(triggerNode) =>
-                            triggerNode.parentNode
-                          }
-                          onBlur={() => delayCheckNode(id)}
-                        />
-                        <div className="text-xs text-[#F74E43]">
-                          {nodeParam.tableNameErrMsg}
-                        </div>
-                      </div>
-                    </div>
-
-                    <div
-                      className="flex items-center gap-2"
-                      onClick={(e) => e.stopPropagation()}
-                      style={{
-                        pointerEvents: canvasesDisabled ? "none" : "auto",
-                      }}
-                    >
-                      <span>
-                        {t("workflow.nodes.databaseNode.processingMode")}
-                      </span>
-                      <div className="flex-1">
-                        <FlowSelect
-                          value={handleMode}
-                          onBlur={() => delayCheckNode(id)}
-                          options={[
-                            {
-                              label: t("workflow.nodes.databaseNode.addData"),
-                              value: 1,
-                            },
-                            {
-                              label: t(
-                                "workflow.nodes.databaseNode.updateData",
-                              ),
-                              value: 2,
-                            },
-                            {
-                              label: t("workflow.nodes.databaseNode.queryData"),
-                              value: 3,
-                            },
-                            {
-                              label: t(
-                                "workflow.nodes.databaseNode.deleteData",
-                              ),
-                              value: 4,
-                            },
-                          ]}
-                          onChange={modeChange}
-                        />
-                      </div>
-                    </div>
-                  </>
-                )}
-              </>
-            </div>
-=======
             <DatabaseHeader
               setNode={setNode}
               id={id}
@@ -930,167 +667,10 @@
               handleDbChange={handleDbChange}
               handleformdata={handleformdata}
             />
->>>>>>> 70e63f58
           }
           content={
             <div className="bg-[#fff] rounded-lg w-full flex flex-col gap-2.5">
               {tab == 1 && (
-<<<<<<< HEAD
-                <>
-                  <Inputs id={id} data={data}>
-                    <div className="flex items-center justify-between flex-1 text-base font-medium">
-                      <div>{t("workflow.nodes.databaseNode.input")}</div>
-                    </div>
-                  </Inputs>
-                  <FLowCollapse
-                    label={
-                      <div className="flex items-center justify-between text-base font-medium">
-                        <div>{t("workflow.nodes.databaseNode.sql")}</div>
-                        {/* <div className="flex items-center gap-2 cursor-pointer" onClick={() => setAiModalOpen(!aiModalOpen)}>
-                              <img src={aiCreateIcon} className="w-[14px] h-[14px]" alt="" />
-                              <div className={styles.ai_text}>AI生成</div>
-                            </div> */}
-                      </div>
-                    }
-                    content={
-                      <div className="px-[18px]">
-                        <FlowTemplateEditor
-                          data={data}
-                          onBlur={() => delayCheckNode(id)}
-                          value={nodeParam?.sql}
-                          onChange={(value) =>
-                            handleChangeNodeParam(
-                              (data, value) => (data.nodeParam.sql = value),
-                              value,
-                            )
-                          }
-                          placeholder={
-                            <div className="leading-[18px] whitespace-pre-wrap font-normal">
-                              {t("workflow.nodes.databaseNode.sqlPlaceholder")}
-                            </div>
-                          }
-                          minHeight="154px"
-                        />
-                        <p className="text-xs text-[#F74E43]">
-                          {data.nodeParam.sqlErrMsg}
-                        </p>
-                      </div>
-                    }
-                  />
-                </>
-              )}
-              {tab == 2 && (
-                <>
-                  {/* 新增 */}
-                  {handleMode == 1 && (
-                    <>
-                      <AddDataInputs id={id} data={data} fields={fields}>
-                        <div className="flex items-center justify-between flex-1 text-base font-medium">
-                          <div>
-                            {t("workflow.nodes.databaseNode.setAddData")}
-                          </div>
-                        </div>
-                      </AddDataInputs>
-                    </>
-                  )}
-                  {/* 更新 */}
-                  {handleMode == 2 && (
-                    <>
-                      <CasesInputs
-                        id={id}
-                        data={data}
-                        fields={fields}
-                        allFields={allFields}
-                        key={handleMode}
-                      >
-                        <div className="flex items-center justify-between flex-1 text-base font-medium">
-                          <div>
-                            {t("workflow.nodes.databaseNode.setDataRange")}
-                          </div>
-                        </div>
-                      </CasesInputs>
-
-                      <AddDataInputs id={id} data={data} fields={fields}>
-                        <div className="flex items-center justify-between flex-1 text-base font-medium">
-                          <div>
-                            {t("workflow.nodes.databaseNode.setUpdateData")}
-                          </div>
-                        </div>
-                      </AddDataInputs>
-                    </>
-                  )}
-                  {/* 查询 */}
-                  {handleMode == 3 && (
-                    <>
-                      <CasesInputs
-                        id={id}
-                        data={data}
-                        fields={fields}
-                        allFields={allFields}
-                        key={handleMode}
-                      >
-                        <div className="flex items-center justify-between flex-1 text-base font-medium">
-                          <div>
-                            {t("workflow.nodes.databaseNode.setDataRange")}
-                          </div>
-                        </div>
-                      </CasesInputs>
-
-                      <QueryField
-                        id={id}
-                        data={data}
-                        allFields={allFields}
-                        from={"query"}
-                        key={"query"}
-                      >
-                        <div className="flex items-center justify-between flex-1 text-base font-medium">
-                          <div>
-                            {t("workflow.nodes.databaseNode.queryResultFields")}
-                          </div>
-                        </div>
-                      </QueryField>
-
-                      <QueryField
-                        id={id}
-                        data={data}
-                        allFields={allFields}
-                        from={"sort"}
-                        key={"sort"}
-                      >
-                        <div className="flex items-center justify-between flex-1 text-base font-medium">
-                          <div>{t("workflow.nodes.databaseNode.sort")}</div>
-                        </div>
-                      </QueryField>
-
-                      <QueryLimit id={id} data={data}>
-                        <div className="flex items-center justify-between flex-1 text-base font-medium">
-                          <div>
-                            {t("workflow.nodes.databaseNode.queryLimit")}
-                          </div>
-                        </div>
-                      </QueryLimit>
-                    </>
-                  )}
-                  {/* 删除 */}
-                  {handleMode == 4 && (
-                    <>
-                      <CasesInputs
-                        id={id}
-                        data={data}
-                        fields={fields}
-                        allFields={allFields}
-                        key={handleMode}
-                      >
-                        <div className="flex items-center justify-between flex-1 text-base font-medium">
-                          <div>
-                            {t("workflow.nodes.databaseNode.setDataRange")}
-                          </div>
-                        </div>
-                      </CasesInputs>
-                    </>
-                  )}
-                </>
-=======
                 <DatabaseSQLPanel
                   id={id}
                   data={data}
@@ -1107,11 +687,10 @@
                   fields={fields}
                   allFields={allFields}
                 />
->>>>>>> 70e63f58
               )}
               <OutputDatabase id={id} data={data} key={handleMode}>
                 <div className="text-base font-medium">
-                  {t("workflow.nodes.databaseNode.output")}
+                  {t('workflow.nodes.databaseNode.output')}
                 </div>
               </OutputDatabase>
               <ExceptionHandling id={id} data={data} />
