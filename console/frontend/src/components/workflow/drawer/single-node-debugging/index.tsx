--- conflicted
+++ resolved
@@ -1,11 +1,11 @@
-import React, { useMemo, useCallback, memo } from "react";
-import { Drawer, Form, Button } from "antd";
-import { cloneDeep } from "lodash";
-import { isJSON } from "@/utils";
-import { useMemoizedFn } from "ahooks";
-import { renderType } from "@/components/workflow/utils/reactflowUtils";
-import { useNodeCommon } from "@/components/workflow/hooks/useNodeCommon";
-import { renderParamInput } from "@/components/workflow/nodes/node-common";
+import React, { useMemo, useCallback, memo } from 'react';
+import { Drawer, Form, Button } from 'antd';
+import { cloneDeep } from 'lodash';
+import { isJSON } from '@/utils';
+import { useMemoizedFn } from 'ahooks';
+import { renderType } from '@/components/workflow/utils/reactflowUtils';
+import { useNodeCommon } from '@/components/workflow/hooks/useNodeCommon';
+import { renderParamInput } from '@/components/workflow/nodes/node-common';
 
 // 类型导入
 import {
@@ -13,15 +13,11 @@
   RefInput,
   UploadFileItem,
   UploadResponse,
-<<<<<<< HEAD
-} from "@/components/workflow/types";
-=======
   UseSingleNodeDebuggingReturn,
 } from '@/components/workflow/types';
->>>>>>> 70e63f58
 
 // 从统一的图标管理中导入
-import { Icons } from "@/components/workflow/icons";
+import { Icons } from '@/components/workflow/icons';
 
 // 获取 Single Node Debugging 模块的图标
 const icons = Icons.singleNodeDebugging;
@@ -31,13 +27,8 @@
   refInputs,
   setRefInputs,
   nodeDebugExect,
-<<<<<<< HEAD
-  clearData,
-) => {
-=======
   clearData
 ): UseSingleNodeDebuggingReturn => {
->>>>>>> 70e63f58
   const { currentNode } = useNodeCommon({ id });
 
   const handleRun = useMemoizedFn((): void => {
@@ -45,25 +36,25 @@
     if (debuggerNode.data?.inputs) {
       debuggerNode.data.inputs.forEach((input: unknown) => {
         const currentRefInput = refInputs?.find(
-          (refInput: RefInput) => refInput.id === input.id,
+          (refInput: RefInput) => refInput.id === input.id
         );
         if (currentRefInput) {
-          input.schema.value.type = "literal";
+          input.schema.value.type = 'literal';
           input.schema.type = currentRefInput.type;
-          if (currentRefInput.fileType && currentRefInput.type === "string") {
+          if (currentRefInput.fileType && currentRefInput.type === 'string') {
             input.schema.value.content = (
               currentRefInput.default as UploadFileItem[]
             )?.[0]?.url;
           } else if (
             currentRefInput.fileType &&
-            currentRefInput.type === "array-string"
+            currentRefInput.type === 'array-string'
           ) {
             input.schema.value.content = (
               currentRefInput.default as UploadFileItem[]
             )?.map((item: UploadFileItem) => item?.url);
           } else if (
-            currentRefInput.type === "object" ||
-            currentRefInput.type.includes("array")
+            currentRefInput.type === 'object' ||
+            currentRefInput.type.includes('array')
           ) {
             input.schema.value.content =
               isJSON(currentRefInput.default as string) &&
@@ -75,9 +66,9 @@
       });
       debuggerNode.data.inputs = debuggerNode.data.inputs?.filter(
         (input: unknown) =>
-          (typeof input?.schema?.value?.content === "string" &&
+          (typeof input?.schema?.value?.content === 'string' &&
             input?.schema?.value?.content) ||
-          typeof input?.schema?.value?.content !== "string",
+          typeof input?.schema?.value?.content !== 'string'
       );
     }
     nodeDebugExect(currentNode, debuggerNode);
@@ -88,7 +79,7 @@
     (
       index: number,
       fn: (data: RefInput, value: unknown) => void,
-      value: unknown,
+      value: unknown
     ): void => {
       setRefInputs((old: RefInput[]) => {
         const currentInput = old.find((_: RefInput, i: number) => i === index);
@@ -97,13 +88,13 @@
         }
         return cloneDeep(old);
       });
-    },
+    }
   );
 
   const validateParam = useMemoizedFn(
     (params: RefInput, nodeType?: string): boolean => {
       if (
-        ["plugin", "flow"].includes(String(nodeType || "")) &&
+        ['plugin', 'flow'].includes(String(nodeType || '')) &&
         !params?.required
       ) {
         return true;
@@ -115,27 +106,27 @@
         return (
           (params?.default as UploadFileItem[])?.length > 0 &&
           (params?.default as UploadFileItem[])?.every(
-            (item: UploadFileItem) => !item?.loading,
+            (item: UploadFileItem) => !item?.loading
           )
         );
       }
 
-      if (params.type === "object" || params.type?.includes("array")) {
+      if (params.type === 'object' || params.type?.includes('array')) {
         return isJSON(params?.default as string);
       }
 
-      if (params.type === "string") {
+      if (params.type === 'string') {
         return Boolean((params?.default as string)?.trim());
       }
 
       return true;
-    },
+    }
   );
 
   const canRunDebugger = useMemo((): boolean => {
     return (
       refInputs?.every((params: RefInput) =>
-        validateParam(params, currentNode?.nodeType),
+        validateParam(params, currentNode?.nodeType)
       ) ?? false
     );
   }, [refInputs, currentNode]);
@@ -144,10 +135,10 @@
     (
       event: ProgressEvent<EventTarget>,
       index: number,
-      fileId: string,
+      fileId: string
     ): void => {
       const res: UploadResponse = JSON.parse(
-        (event.currentTarget as XMLHttpRequest).responseText,
+        (event.currentTarget as XMLHttpRequest).responseText
       );
       if (res.code === 0) {
         setRefInputs((oldNodeParams: RefInput[]) => {
@@ -161,7 +152,7 @@
           return cloneDeep(oldNodeParams);
         });
       }
-    },
+    }
   );
 
   const handleFileUpload = useMemoizedFn(
@@ -184,7 +175,7 @@
         ];
       }
       setRefInputs([...refInputs]);
-    },
+    }
   );
 
   const handleDeleteFile = useMemoizedFn(
@@ -198,7 +189,7 @@
         }
         return newParams;
       });
-    },
+    }
   );
   return {
     handleRun,
@@ -238,7 +229,7 @@
     refInputs,
     setRefInputs,
     nodeDebugExect,
-    clearData,
+    clearData
   );
 
   return (
@@ -251,11 +242,11 @@
     >
       <div
         className="w-full h-full p-5 pt-8 flex flex-col"
-        onKeyDown={(e) => e.stopPropagation()}
+        onKeyDown={e => e.stopPropagation()}
       >
         <div className="flex items-center justify-between">
           <span className="font-semibold text-lg">
-            测试{String(currentNode?.data?.label || "")}节点
+            测试{String(currentNode?.data?.label || '')}节点
           </span>
           <img
             src={icons.close}
@@ -267,12 +258,12 @@
         <div className="flex-1 mt-4">
           <div className="flex items-center gap-3">
             <img
-              src={String(currentNode?.data?.icon || "")}
+              src={String(currentNode?.data?.icon || '')}
               className="w-5 h-5"
               alt=""
             />
             <span className="text-base font-medium">
-              {String(currentNode?.data?.label || "")}节点
+              {String(currentNode?.data?.label || '')}节点
             </span>
           </div>
           <div className="mt-4 flex flex-col gap-4">
