import { cloneDeep } from 'lodash';
import { v4 as uuid } from 'uuid';
import Ajv from 'ajv';
import i18next from 'i18next';
import { isJSON } from '@/utils';

const errorOutputTemplate = [
  {
    id: uuid(),
    name: 'errorCode',
    schema: {
      type: 'string',
      default: '错误码',
    },
    nameErrMsg: '',
  },
  {
    id: uuid(),
    name: 'errorMessage',
    schema: {
      type: 'string',
      default: '错误信息',
    },
    nameErrMsg: '',
  },
];

// ==================== 基础工具函数 ====================
export function scapedJSONStringfy(json: object): string {
  return customStringify(json).replace(/"/g, 'œ');
}

export function scapeJSONParse(json: string): unknown {
  const parsed = json.replace(/œ/g, '"');
  return JSON.parse(parsed);
}

export function customStringify(obj: unknown): string {
  if (typeof obj === 'undefined') {
    return 'null';
  }

  if (obj === null || typeof obj !== 'object') {
    if (obj instanceof Date) {
      return `"${obj.toISOString()}"`;
    }
    return JSON.stringify(obj);
  }

  if (Array.isArray(obj)) {
    const arrayItems = obj.map(item => customStringify(item)).join(',');
    return `[${arrayItems}]`;
  }

  const keys = Object.keys(obj).sort();
  const keyValuePairs = keys.map(
    key => `"${key}":${customStringify(obj[key])}`
  );
  return `{${keyValuePairs.join(',')}}`;
}

export function getHandleId(
  source: string,
  sourceHandle: string,
  target: string,
  targetHandle: string
): string {
  return `reactflow__edge-${source}${sourceHandle}-${target}${targetHandle}`;
}

export function getNodeId(nodeType: string): string {
  return `${nodeType}::${uuid()}`;
}

export function getEdgeId(sourceId: string, targetId: string): string {
  return `reactflow__edge-${sourceId}-${targetId}`;
}

export function extractTargetAndSource(inputString: string): string[] | null {
  const regex =
    /([a-zA-Z]+-(llm|start|end|making|code|base|else|parameter|joiner)|plugin|message|iteration|variable)::[0-9a-fA-F-]{36}/g;
  return inputString.match(regex);
}

function getRandomInt(min: number, max: number): number {
  min = Math.ceil(min);
  max = Math.floor(max);
  return Math.floor(Math.random() * (max - min + 1)) + min;
}

export function generateRandomPosition(viewPoint: unknown): {
  x: number;
  y: number;
} {
  const zoom = 1 / viewPoint.zoom;
  return {
    x: (getRandomInt(500, 800) - viewPoint.x) * zoom,
    y: (getRandomInt(100, 200) - viewPoint.y) * zoom,
  };
}

export const capitalizeFirstLetter = (string: string): string => {
  if (!string) return '';
  return string.charAt(0).toUpperCase() + string.slice(1);
};

export const checkNameConventions = (string: string): boolean => {
  const regex = /^[a-zA-Z0-9_-]+$/;
  return regex.test(string);
};

export function isValidURL(str: string): boolean {
  const pattern = /^(https?|ftp):\/\/[^\s/$.?#].[^\s]*$/i;
  return pattern.test(str);
}

// ==================== 输入数据验证 ====================
function validateInputName(
  data: unknown[],
  nameCount: Record<string, number>
): boolean {
  let passFlag = true;

  data.forEach(item => {
    if (!item?.name?.trim()) {
      item.nameErrMsg = i18next.t(
        'workflow.nodes.validation.valueCannotBeEmpty'
      );
      passFlag = false;
    } else if (!checkNameConventions(item.name)) {
      item.nameErrMsg = i18next.t(
        'workflow.nodes.validation.canOnlyContainLettersNumbersHyphensOrUnderscores'
      );
      passFlag = false;
    } else {
      item.nameErrMsg = '';
    }
    nameCount[item.name] = (nameCount[item.name] || 0) + 1;
  });

  return passFlag;
}

function validateInputContent(
  data: unknown[],
  noNeedCheckIds: string[]
): boolean {
  let passFlag = true;

  data.forEach(item => {
    if (noNeedCheckIds.includes(item?.id)) {
      item.nameErrMsg = '';
      item.schema.value.contentErrMsg = '';
      return;
    }

    const { type, content } = item.schema.value;

    if (
      (type === 'ref' && !content.name) ||
      (type === 'literal' && !content?.trim())
    ) {
      item.schema.value.contentErrMsg = i18next.t(
        'workflow.nodes.validation.valueCannotBeEmpty'
      );
      passFlag = false;
    } else if (
      item.customParameterType === 'image_understanding' &&
      type === 'literal' &&
      !isValidURL(content)
    ) {
      item.schema.value.contentErrMsg = i18next.t(
        'workflow.nodes.validation.pleaseEnterValidURL'
      );
      passFlag = false;
    } else {
      item.schema.value.contentErrMsg = '';
    }
  });

  return passFlag;
}

export const checkedNodeInputData = (
  data: unknown[],
  currentCheckNode: unknown
): boolean => {
  let passFlag = true;
  const nameCount: Record<string, number> = {};

  // 验证名称
  passFlag = validateInputName(data, nameCount);

  // 检查重复名称
  data.forEach(item => {
    if (nameCount[item.name] > 1 && !item.nameErrMsg) {
      item.nameErrMsg = i18next.t(
        'workflow.nodes.validation.valueCannotBeRepeated'
      );
      passFlag = false;
    }

    if (
      currentCheckNode?.data?.nodeParam?.enableChatHistoryV2?.isEnabled &&
      item?.name === 'history' &&
      !item.nameErrMsg
    ) {
      item.nameErrMsg = i18next.t(
        'workflow.nodes.validation.valueCannotBeRepeated'
      );
      passFlag = false;
    }
  });

  // 获取不需要检查的输入ID
  const noNeedCheckIfElseInputs =
    currentCheckNode?.data?.nodeParam?.cases?.flatMap(item =>
      item.conditions
        ?.filter(condition =>
          ['not_null', 'null', 'empty', 'not_empty', 'not null'].includes(
            condition?.compareOperator || condition?.selectCondition
          )
        )
        ?.map(condition => condition?.rightVarIndex || condition?.varIndex)
    ) || [];

  const noNeedCheckToolInputs =
    currentCheckNode?.nodeType === 'plugin' ||
    currentCheckNode?.nodeType === 'flow'
      ? currentCheckNode?.data?.inputs
          ?.filter(input => !input?.required || input?.disabled)
          ?.map(input => input?.id)
      : [];

  const noNeedCheckIds = [...noNeedCheckIfElseInputs, ...noNeedCheckToolInputs];

  // 验证内容
  passFlag = validateInputContent(data, noNeedCheckIds) && passFlag;

  return passFlag;
};

export const checkedNodeRepeatedInputData = (
  inputs: unknown[],
  variableNodes: unknown[]
): boolean => {
  let passFlag = true;
  const variableNodesName = variableNodes
    .flatMap(item => item?.data?.inputs)
    .map(item => item.name);

  inputs.forEach(input => {
    if (variableNodesName?.includes(input.name)) {
      input.schema.value.contentErrMsg = i18next.t(
        'workflow.nodes.validation.variableMemoryNamingConflict'
      );
      passFlag = false;
    } else {
      input.schema.value.contentErrMsg = '';
    }
  });

  return passFlag;
};

// ==================== 输出数据验证 ====================
function validateProperties(
  items: unknown[],
  parentPath = '',
  parentType: string
): { validatedItems: unknown[]; flag: boolean } {
  let flag = true;
  const nameCount: Record<string, number> = {};

  const newItems = items
    .filter(item => item.name || item?.schema?.type || item?.type)
    .map(item => {
      if (!item?.name?.trim()) {
        item.nameErrMsg = i18next.t(
          'workflow.nodes.validation.valueCannotBeEmpty'
        );
        flag = false;
      } else if (!checkNameConventions(item.name)) {
        item.nameErrMsg = i18next.t(
          'workflow.nodes.validation.canOnlyContainLettersNumbersOrUnderscores'
        );
        flag = false;
      } else {
        item.nameErrMsg = '';
      }
      nameCount[item.name] = (nameCount[item.name] || 0) + 1;
      return item;
    });

  newItems.forEach(item => {
    if (nameCount[item.name] > 1 && !item.nameErrMsg) {
      item.nameErrMsg = i18next.t(
        'workflow.nodes.validation.valueCannotBeRepeated'
      );
      flag = false;
    }
  });

  const validatedItems = newItems.map(item => {
    if (item.schema && Array.isArray(item.schema.properties)) {
      const result = validateProperties(
        item.schema.properties,
        parentPath,
        parentType
      );
      item.schema.properties = result.validatedItems;
      flag = flag && result.flag;
    }

    if (Array.isArray(item.properties)) {
      const result = validateProperties(
        item.properties,
        parentPath,
        parentType
      );
      item.properties = result.validatedItems;
      flag = flag && result.flag;
    }
    return item;
  });

  return { validatedItems, flag };
}

export const checkedNodeOutputData = (
  data: unknown[],
  currentCheckNode: unknown
): boolean => {
  let passFlag = true;

  if (currentCheckNode?.nodeType !== 'plugin') {
    const validateData = validateProperties(data);
    data = validateData.validatedItems;
    passFlag = validateData.flag;
  }

  if (
    currentCheckNode?.nodeType === 'extractor-parameter' ||
    (currentCheckNode?.nodeType === 'question-answer' &&
      currentCheckNode?.data?.nodeParam?.answerType === 'direct' &&
      currentCheckNode?.data?.nodeParam?.directAnswer?.handleResponse)
  ) {
    data.forEach(item => {
      if (!item?.schema?.description?.trim() && !item?.schema?.default) {
        item.schema.descriptionErrMsg = i18next.t(
          'workflow.nodes.validation.valueCannotBeEmpty'
        );
        passFlag = false;
      } else {
        item.schema.descriptionErrMsg = '';
      }
    });
  }

  return passFlag;
};

// ==================== 节点参数验证 ====================
function validateTemplateParams(currentCheckNode: unknown): boolean {
  if (
    !['spark-llm', 'message'].includes(currentCheckNode?.nodeType) &&
    !(
      currentCheckNode?.nodeType === 'node-end' &&
      currentCheckNode?.data?.nodeParam?.outputMode === 1
    )
  ) {
    return true;
  }

  if (!currentCheckNode?.data.nodeParam.template?.trim()) {
    currentCheckNode.data.nodeParam.templateErrMsg = i18next.t(
      'workflow.nodes.validation.valueCannotBeEmpty'
    );
    return false;
  }

  currentCheckNode.data.nodeParam.templateErrMsg = '';
  return true;
}

function validateQuestionAnswerParams(currentCheckNode: unknown): boolean {
  if (currentCheckNode?.nodeType !== 'question-answer') {
    return true;
  }

  if (!currentCheckNode?.data.nodeParam.question?.trim()) {
    currentCheckNode.data.nodeParam.questionErrMsg = i18next.t(
      'workflow.nodes.validation.valueCannotBeEmpty'
    );
    return false;
  }

  currentCheckNode.data.nodeParam.questionErrMsg = '';
  return true;
}

function validateDecisionMakingParams(currentCheckNode: unknown): boolean {
  if (currentCheckNode?.nodeType !== 'decision-making') {
    return true;
  }

  let passFlag = true;

  currentCheckNode.data.nodeParam.intentChains.forEach((chain: unknown) => {
    if (!chain?.name?.trim()) {
      chain.nameErrMsg = i18next.t(
        'workflow.nodes.validation.valueCannotBeEmpty'
      );
      passFlag = false;
    } else {
      chain.nameErrMsg = '';
    }

    if (!chain?.description?.trim()) {
      chain.descriptionErrMsg = i18next.t(
        'workflow.nodes.validation.valueCannotBeEmpty'
      );
      passFlag = false;
    } else {
      chain.descriptionErrMsg = '';
    }
  });

  return (
    passFlag &&
    currentCheckNode.data.nodeParam.intentChains.every(
      (chain: unknown) => chain?.name?.trim() && chain?.description?.trim()
    )
  );
}

function validateKnowledgeBaseParams(currentCheckNode: unknown): boolean {
  if (currentCheckNode?.nodeType === 'knowledge-base') {
    if (currentCheckNode.data.nodeParam?.repoId?.length === 0) {
      currentCheckNode.data.nodeParam.repoIdErrMsg = i18next.t(
        'workflow.nodes.validation.knowledgeCannotBeEmpty'
      );
      return false;
    }
    currentCheckNode.data.nodeParam.repoIdErrMsg = '';
  }

  if (currentCheckNode?.nodeType === 'knowledge-pro-base') {
    if (currentCheckNode.data.nodeParam?.repoIds?.length === 0) {
      currentCheckNode.data.nodeParam.repoIdErrMsg = i18next.t(
        'workflow.nodes.validation.knowledgeCannotBeEmpty'
      );
      return false;
    }
    currentCheckNode.data.nodeParam.repoIdErrMsg = '';
  }

  return true;
}

function validateIflyCodeParams(currentCheckNode: unknown): boolean {
  if (currentCheckNode?.nodeType !== 'ifly-code') {
    return true;
  }

  if (!currentCheckNode.data.nodeParam?.code) {
    currentCheckNode.data.nodeParam.codeErrMsg = i18next.t(
      'workflow.nodes.validation.codeCannotBeEmpty'
    );
    return false;
  }

  currentCheckNode.data.nodeParam.codeErrMsg = '';
  return true;
}

function validateIfElseParams(currentCheckNode: unknown): boolean {
  if (currentCheckNode?.nodeType !== 'if-else') {
    return true;
  }

  let passFlag = true;

  currentCheckNode.data.nodeParam.cases.forEach((item: unknown) => {
    item.conditions.forEach((condition: unknown) => {
      if (!condition.compareOperator) {
        passFlag = false;
        condition.compareOperatorErrMsg = i18next.t(
          'workflow.nodes.validation.valueCannotBeEmpty'
        );
      } else {
        condition.compareOperatorErrMsg = '';
      }
    });
  });

  return passFlag;
}

function validateTextJoinerParams(currentCheckNode: unknown): boolean {
  if (currentCheckNode?.nodeType !== 'text-joiner') {
    return true;
  }

  if (
    currentCheckNode?.data?.nodeParam?.mode === 1 &&
    !currentCheckNode?.data?.nodeParam?.separator
  ) {
    currentCheckNode.data.nodeParam.separatorErrMsg = i18next.t(
      'workflow.nodes.validation.separatorCannotBeEmpty'
    );
    return false;
  }

  currentCheckNode.data.nodeParam.separatorErrMsg = '';
  return true;
}

function validateAgentParams(currentCheckNode: unknown): boolean {
  if (currentCheckNode?.nodeType !== 'agent') {
    return true;
  }

  if (!currentCheckNode?.data.nodeParam.instruction?.query?.trim()) {
    currentCheckNode.data.nodeParam.instruction.queryErrMsg = i18next.t(
      'workflow.nodes.validation.valueCannotBeEmpty'
    );
    return false;
  }

  currentCheckNode.data.nodeParam.instruction.queryErrMsg = '';

  return Boolean(
    currentCheckNode?.data.nodeParam.instruction?.query?.trim() &&
      currentCheckNode?.data.nodeParam?.plugin?.mcpServerUrls?.every(
        (item: string) => !item?.trim() || isValidURL(item)
      )
  );
}

function validateQuestionAnswerOptions(currentCheckNode: unknown): boolean {
  if (
    currentCheckNode?.nodeType !== 'question-answer' ||
    currentCheckNode.data.nodeParam?.answerType !== 'option'
  ) {
    return true;
  }

  let passFlag = true;

  currentCheckNode.data.nodeParam.optionAnswer
    ?.filter((item: unknown) => item?.type === 2)
    .forEach((item: unknown) => {
      if (!item?.content) {
        passFlag = false;
        item.contentErrMsg = i18next.t(
          'workflow.nodes.validation.valueCannotBeEmpty'
        );
      } else if (
        item?.['content_type'] === 'image' &&
        !isValidURL(item?.content)
      ) {
        passFlag = false;
        item.contentErrMsg = i18next.t(
          'workflow.nodes.validation.pleaseEnterValidURL'
        );
      } else {
        item.contentErrMsg = '';
      }
    });

  return passFlag;
}

function validateDbId(nodeParam: unknown): boolean {
  if (!nodeParam?.dbId) {
    nodeParam.dbErrMsg = i18next.t(
      'workflow.nodes.databaseNode.valueCannotBeEmpty'
    );
    return false;
  }
  nodeParam.dbErrMsg = '';
  return true;
}

function validateTableName(nodeParam: unknown): boolean {
  if (!nodeParam?.tableName) {
    nodeParam.tableNameErrMsg = i18next.t(
      'workflow.nodes.databaseNode.valueCannotBeEmpty'
    );
    return false;
  }
  nodeParam.tableNameErrMsg = '';
  return true;
}

function validateAssignmentList(nodeParam: unknown): boolean {
  if (!nodeParam?.assignmentList?.length) {
    nodeParam.fieldNameErrMsg = i18next.t(
      'workflow.nodes.databaseNode.valueCannotBeEmpty'
    );
    return false;
  }
  nodeParam.fieldNameErrMsg = '';
  return true;
}

function validateCases(nodeParam: unknown): boolean {
  let pass = true;
  nodeParam.cases?.forEach((item: unknown) => {
    item.conditions?.forEach((condition: unknown) => {
      if (!condition.selectCondition) {
        condition.compareOperatorErrMsg = i18next.t(
          'workflow.nodes.databaseNode.valueCannotBeEmpty'
        );
        pass = false;
      } else {
        condition.compareOperatorErrMsg = '';
      }

      if (!condition.fieldName) {
        condition.fieldErrMsg = i18next.t(
          'workflow.nodes.databaseNode.valueCannotBeEmpty'
        );
        pass = false;
      } else {
        condition.fieldErrMsg = '';
      }
    });
  });
  return pass;
}

function validateSql(nodeParam: unknown): boolean {
  if (!nodeParam?.sql?.trim()) {
    nodeParam.sqlErrMsg = i18next.t(
      'workflow.nodes.databaseNode.valueCannotBeEmpty'
    );
    return false;
  }
  nodeParam.sqlErrMsg = '';
  return true;
}

export function validateDatabaseParams(currentCheckNode: unknown): boolean {
  if (currentCheckNode?.nodeType !== 'database') return true;

  const nodeParam = currentCheckNode.data.nodeParam;
  let passFlag = true;

  passFlag = validateDbId(nodeParam) && passFlag;

  if (nodeParam?.mode !== 0) {
    passFlag = validateTableName(nodeParam) && passFlag;

    if (nodeParam?.mode > 1) {
      if (nodeParam?.mode === 2) {
        passFlag = validateAssignmentList(nodeParam) && passFlag;
      }
      passFlag = validateCases(nodeParam) && passFlag;
    }
  } else {
    passFlag = validateSql(nodeParam) && passFlag;
  }

  return passFlag;
}

function validateServiceIdParams(currentCheckNode: unknown): boolean {
  const nodeTypesRequiringServiceId = [
    'spark-llm',
    'knowledge-pro-base',
    'question-answer',
    'decision-making',
    'agent',
    'extractor-parameter',
  ];

  if (!nodeTypesRequiringServiceId.includes(currentCheckNode?.nodeType)) {
    return true;
  }

  if (!currentCheckNode?.data?.nodeParam?.serviceId) {
    currentCheckNode.data.nodeParam.llmIdErrMsg = i18next.t(
      'workflow.nodes.databaseNode.modelCannotBeEmpty'
    );
    return false;
  }

  currentCheckNode.data.nodeParam.llmIdErrMsg = '';
  return true;
}

function validateRetryConfig(currentCheckNode: unknown): boolean {
  if (currentCheckNode?.data?.retryConfig?.errorStrategy !== 1) {
    return true;
  }

  if (!currentCheckNode?.data?.retryConfig?.customOutput) {
    currentCheckNode.data.nodeParam.setAnswerContentErrMsg = '值不能为空';
    return false;
  }

  if (!isJSON(currentCheckNode?.data?.retryConfig?.customOutput)) {
    currentCheckNode.data.nodeParam.setAnswerContentErrMsg = '无效的JSON格式';
    return false;
  }

  return true;
}

export const checkedNodeParams = (currentCheckNode: unknown): boolean => {
  const validations = [
    validateTemplateParams,
    validateQuestionAnswerParams,
    validateDecisionMakingParams,
    validateKnowledgeBaseParams,
    validateIflyCodeParams,
    validateIfElseParams,
    validateTextJoinerParams,
    validateAgentParams,
    validateQuestionAnswerOptions,
    validateDatabaseParams,
    validateServiceIdParams,
    validateRetryConfig,
  ];

  return validations.every(validation => validation(currentCheckNode));
};

// ==================== 节点操作函数 ====================
export function getNextName(arr: unknown[], prefix: string): string {
  const regex = new RegExp(`^${prefix}_(\\d+)$`);
  const numbers = arr
    .map(item => item?.data?.label)
    .map(name => {
      const match = name?.match(regex);
      return match ? parseInt(match[1], 10) : null;
    })
    .filter((number): number is number => number !== null);

  if (numbers.length === 0) {
    return `${prefix}_1`;
  }

  const maxNumber = Math.max(...numbers);
  for (let i = 1; i <= maxNumber; i++) {
    if (!numbers.includes(i)) {
      return `${prefix}_${i}`;
    }
  }

  return `${prefix}_${maxNumber + 1}`;
}

export function findChildrenNodes(
  startNodeId: string,
  edges: unknown[]
): string[] {
  const visited = new Set<string>();
  const stack = [startNodeId];
  const result: string[] = [];

  while (stack.length > 0) {
    const currentNodeId = stack.pop() || '';
    if (!visited.has(currentNodeId)) {
      visited.add(currentNodeId);
      if (currentNodeId !== startNodeId) {
        result.push(currentNodeId);
      }

      edges.forEach(edge => {
        if (edge.source === currentNodeId && !visited.has(edge.target)) {
          stack.push(edge.target);
        }
      });
    }
  }

  return result;
}

export function findParentNodes(
  startNodeId: string,
  edges: unknown[]
): string[] {
  const visited = new Set<string>();
  const stack = [startNodeId];
  const result: string[] = [];

  while (stack.length > 0) {
    const currentNodeId = stack.pop() || '';
    if (!visited.has(currentNodeId)) {
      visited.add(currentNodeId);
      if (currentNodeId !== startNodeId) {
        result.push(currentNodeId);
      }

      edges.forEach(edge => {
        if (edge.target === currentNodeId && !visited.has(edge.source)) {
          stack.push(edge.source);
        }
      });
    }
  }

  return result;
}

export const copyNodeData = (data: unknown): unknown => {
  const newData = cloneDeep(data);

  newData.inputs = newData.inputs.map((item: unknown) => ({
    ...item,
    id: uuid(),
  }));
  newData.outputs = newData.outputs.map((item: unknown) => ({
    ...item,
    id: uuid(),
  }));

  if (newData?.nodeParam?.intentChains) {
    newData.nodeParam.intentChains = newData.nodeParam.intentChains.map(
      (item: unknown) => ({
        ...item,
        id: `intent-one-of::${uuid()}`,
      })
    );
  }

  if (newData?.nodeParam?.optionAnswer) {
    newData.nodeParam.optionAnswer = newData.nodeParam.optionAnswer.map(
      (item: unknown) => ({
        ...item,
        id: `option-one-of::${uuid()}`,
      })
    );
  }

  if (newData?.nodeParam?.cases) {
    newData.nodeParam.cases = newData.nodeParam.cases.map((item: unknown) => ({
      ...item,
      id: `branch_one_of::${uuid()}`,
    }));

    if (newData.inputs.length >= 2) {
      newData.nodeParam.cases[0].conditions[0].leftVarIndex =
        newData.inputs[0].id;
      newData.nodeParam.cases[0].conditions[0].rightVarIndex =
        newData.inputs[1].id;
    }
  }

  return newData;
};

export function findItemById(dataArray: unknown[], id: string): unknown | null {
  for (const item of dataArray) {
    if (item.id === id) {
      return item;
    }

    const properties = item.schema?.properties || item.properties;

    if (properties) {
      const found = findItemById(properties, id);
      if (found) {
        return found;
      }
    }
  }
  return null;
}

export function renderType(params): string {
<<<<<<< HEAD
  console.log('params@@', params);
=======
>>>>>>> 2b61d2d0
  if (params.fileType && params?.type === 'array-string') {
    return `Array<${
      (params?.fileType?.slice(0, 1).toUpperCase() || '') +
      (params?.fileType?.slice(1) || '')
    }>`;
  }
  if (params.fileType && params?.type === 'string') {
    return params?.fileType;
  }
  const type = params?.type || params?.schema?.type || '';
  if (type?.includes('array')) {
    const baseType = type.split('-')[1];
    const capitalized = baseType.charAt(0).toUpperCase() + baseType.slice(1);
    return `Array<${capitalized}>`;
  }
  return type.charAt(0).toUpperCase() + type.slice(1);
}

export function isBaseType(type: string): boolean {
  const baseTypes = [
    'string',
    'integer',
    'boolean',
    'number',
    'array-string',
    'array-integer',
    'array-boolean',
    'array-number',
    'image',
    'pdf',
  ];
  return baseTypes.includes(type);
}

// ==================== 知识库相关函数 ====================
export function generateKnowledgeOutput(type: string): unknown[] {
  const commonResult = {
    id: uuid(),
    name: 'results',
    schema: {
      type: 'array-object',
      properties: [] as unknown[],
    },
    required: true,
    nameErrMsg: '',
  };

  if (type === 'SparkDesk-RAG') {
    commonResult.schema.properties = [
      createProperty('score', 'number'),
      createProperty('index', 'number'),
      createProperty('type', 'string'),
      createProperty('content', 'string'),
      createProperty('fileType', 'string'),
      createProperty('fileId', 'string'),
    ];
  } else if (type === 'CBG-RAG') {
    commonResult.schema.properties = [
      createProperty('score', 'number'),
      createProperty('docId', 'string'),
      createProperty('content', 'string'),
      createProperty('references', 'object'),
    ];
  } else {
    commonResult.schema.properties = [
      createProperty('score', 'number'),
      createProperty('docId', 'string'),
      createProperty('title', 'string'),
      createProperty('content', 'string'),
      createProperty('context', 'string'),
      createProperty('references', 'object'),
    ];
  }

  return [commonResult];
}

function createProperty(name: string, type: string): unknown {
  return {
    id: uuid(),
    name,
    type,
    default: '',
    required: true,
    nameErrMsg: '',
  };
}

// ==================== 版本检查函数 ====================
export function isOldVersionFlow(inputTime: string): boolean {
  const fixedTime = new Date('2025-03-14T06:00:00.000+00:00');
  const inputDate = new Date(inputTime);
  return inputDate < fixedTime;
}

export function hasDecisionMakingNode(nodes: unknown[]): boolean {
  return nodes?.some(
    node =>
      node?.id?.startsWith('decision-making') &&
      node?.data?.nodeParam?.reasonMode !== 1
  );
}

export const handleReplaceNodeId = (
  childNodes: unknown[],
  replacements: Record<string, string>
): unknown[] => {
  const childNodesString = JSON.stringify(childNodes);
  return JSON.parse(
    childNodesString.replace(
      new RegExp(Object.keys(replacements).join('|'), 'g'),
      match => replacements[match]
    )
  );
};

export const isRefKnowledgeBase = (input: unknown): boolean => {
  return (
    input?.schema?.type !== 'array-object' &&
    input?.schema?.value?.content?.nodeId?.startsWith('knowledge-base')
  );
};

// ==================== JSON 验证函数 ====================
export const validateInputJSON = (
  newValue: string,
  schema: unknown
): string => {
  try {
    const ajv = new Ajv();
    const jsonData = JSON.parse(newValue);
    const validate = ajv.compile(schema);
    const valid = validate(jsonData);

    if (!valid) {
      const firstError = validate?.errors?.[0];
      const path = firstError?.instancePath
        ? firstError.instancePath.slice(1)
        : '';
      const msg = firstError?.message ?? '';
      return `${path} ${msg}`.trim();
    }
    return '';
  } catch {
    return 'Invalid JSON format';
  }
};

export const generateDefaultInput = (type: string): unknown => {
  switch (type) {
    case 'boolean':
      return false;
    case 'number':
    case 'integer':
      return 0;
    case 'string':
      return '';
    default:
      return '';
  }
};

// ==================== Schema 生成函数 ====================
function generateSchemaForNode(node: unknown): unknown {
  const schema: unknown = {};

  switch (node.type) {
    case 'array-object':
      schema.type = 'array';
      schema.items = {
        type: 'object',
        properties: {},
        required: [],
      };

      node.properties?.forEach((property: unknown) => {
        schema.items.properties[property.name] =
          generateSchemaForNode(property);
        if (property.required) {
          schema.items.required.push(property.name);
        }
      });

      if (schema.items.required.length === 0) {
        delete schema.items.required;
      }
      break;

    case 'array-integer':
      schema.type = 'array';
      schema.items = { type: 'integer' };
      break;

    case 'array-boolean':
      schema.type = 'array';
      schema.items = { type: 'boolean' };
      break;

    case 'array-string':
      schema.type = 'array';
      schema.items = { type: 'string' };
      break;

    case 'array-number':
      schema.type = 'array';
      schema.items = { type: 'number' };
      break;

    case 'object':
      schema.type = 'object';
      schema.properties = {};
      schema.required = [];

      node.properties?.forEach((property: unknown) => {
        schema.properties[property.name] = generateSchemaForNode(property);
        if (property.required) {
          schema.required.push(property.name);
        }
      });

      if (schema.required.length === 0) {
        delete schema.required;
      }
      break;

    default:
      schema.type = node.type;
  }

  return schema;
}

export const generateValidationSchema = (data: unknown): unknown => {
  return generateSchemaForNode(data.schema);
};

export const generateUploadType = (type: string): string[] => {
  const typeMap: Record<string, string[]> = {
    image: ['jpg', 'png', 'bmp', 'jpeg'],
    pdf: ['pdf'],
    doc: ['docx', 'doc'],
    ppt: ['ppt', 'pptx'],
    excel: ['xls', 'xlsx', 'csv'],
    txt: ['txt'],
    audio: ['wav', 'mp3', 'flac', 'm4a', 'aac', 'ogg', 'wma', 'midi'],
  };

  return typeMap[type] || [];
};

// ==================== 工具函数 ====================
const handleParmasOrder = (
  source: unknown[],
  target: Record<string, unknown>
): Record<string, unknown> => {
  const ordered: Record<string, unknown> = {};
  const sourceKeys = source?.map(item => item?.name) || [];

  Object.keys(target).forEach(key => {
    if (!sourceKeys.includes(key)) {
      ordered[key] = target[key];
    }
  });

  source?.forEach(item => {
    const key = item.name;
    if (Object.hasOwn(target, key)) {
      ordered[key] = target[key];
    }
  });

  return ordered;
};

export const generateInputsAndOutputsOrder = (
  currentNode: unknown,
  target: Record<string, unknown>,
  key: string
): Record<string, unknown> => {
  let source: unknown[] = [];

  if (currentNode?.id?.startsWith('node-end')) {
    source = currentNode?.data?.inputs || [];
  } else if (currentNode?.id?.startsWith('node-start')) {
    source = currentNode?.data?.outputs || [];
  } else {
    source = currentNode?.data?.[key] || [];
  }

  return handleParmasOrder(source, target);
};

// ==================== 树节点过滤函数 ====================
export function filterTreeNodes(nodes: unknown[]): unknown[] {
  if (!Array.isArray(nodes)) {
    return [];
  }

  return nodes
    .map(node => {
      if (node.open === false) {
        return null;
      }

      const newNode = { ...node };

      if (node.children && Array.isArray(node.children)) {
        newNode.children = filterTreeNodes(node.children);
      }

      return newNode;
    })
    .filter(node => node !== null);
}

// ==================== 对象生成和合并函数 ====================
export function generateOrUpdateObject(
  schemaList: unknown[],
  oldObj: unknown = null
): unknown {
  const newObj = generateDefaultObject(schemaList);
  return oldObj ? mergeByStructure(newObj, oldObj) : newObj;
}

function generateDefaultObject(schemaList: unknown[]): Record<string, unknown> {
  const defaultValues: Record<string, unknown> = {};

  schemaList.forEach(item => {
    defaultValues[item.name] = getDefaultValueForType(
      item.schema?.type,
      item.schema
    );
  });

  return defaultValues;
}

function mergeByStructure(newObj: unknown, oldObj: unknown): unknown {
  if (isObject(newObj)) {
    return mergeObjectsByStructure(newObj, oldObj);
  }

  if (Array.isArray(newObj)) {
    return mergeArraysByStructure(newObj, oldObj);
  }

  return oldObj !== undefined ? oldObj : newObj;
}

function mergeObjectsByStructure(
  newObj: Record<string, unknown>,
  oldObj: Record<string, unknown>
): Record<string, unknown> {
  const result: Record<string, unknown> = {};
  const newKeys = Object.keys(newObj);
  const oldKeys = Object.keys(oldObj);

  newKeys.forEach((newKey, index) => {
    const oldKey = oldKeys[index];

    if (oldKey !== undefined) {
      result[newKey] = mergeByStructure(newObj[newKey], oldObj[oldKey]);
    } else {
      result[newKey] = newObj[newKey];
    }
  });

  return result;
}

function mergeArraysByStructure(
  newObj: unknown[],
  oldObj: unknown[]
): unknown[] {
  if (Array.isArray(oldObj) && oldObj.length > 0) {
    return [mergeByStructure(newObj[0], oldObj[0])];
  }
  return newObj;
}

function getDefaultValueForType(type: string, schema: unknown): unknown {
  const typeHandlers: Record<string, () => unknown> = {
    string: () => '',
    integer: () => 0,
    boolean: () => false,
    number: () => 0,
    'array-string': () => [],
    'array-integer': () => [],
    'array-boolean': () => [],
    'array-number': () => [],
    object: () => handleObjectSchema(schema),
    'array-object': () => handleArrayObjectSchema(schema),
  };

  return typeHandlers[type]?.() || '';
}

function handleObjectSchema(schema: unknown): Record<string, unknown> {
  const obj: Record<string, unknown> = {};

  (schema.properties || []).forEach((prop: unknown) => {
    obj[prop.name] = getDefaultValueForType(prop.type, prop);
  });

  return obj;
}

function handleArrayObjectSchema(schema: unknown): unknown[] {
  return schema.properties?.length
    ? [handleObjectSchema({ properties: schema.properties })]
    : [];
}

function isObject(value: unknown): boolean {
  return value && typeof value === 'object' && !Array.isArray(value);
}

// ==================== 路径查找函数 ====================
export function findPathById(
  schemaList: unknown[],
  targetId: string,
  currentPath: string[] = []
): string[] | null {
  for (const item of schemaList) {
    if (item.id === targetId) {
      return [...currentPath, item.name];
    }

    const properties = item.schema?.properties || item?.properties;
    if (properties) {
      const nestedPath = findPathById(properties, targetId, [
        ...currentPath,
        item.name,
      ]);
      if (nestedPath) return nestedPath;
    }
  }

  return null;
}

// ==================== 字段删除函数 ====================
export function deleteFieldByPath(obj: unknown, path: string[]): unknown {
  if (path.length === 0) return { ...obj };

  const newObj = JSON.parse(JSON.stringify(obj));
  let current = newObj;

  for (let i = 0; i < path.length - 1; i++) {
    const key = path[i];

    if (!current[key] && !current?.[0]?.[key]) {
      return obj;
    }

    if (current[key]) {
      current = current[key];
    } else if (current?.[0]?.[key]) {
      current = current[0][key];
    }
  }

  const lastKey = path[path.length - 1];
  if (current && Object.hasOwn(current, lastKey)) {
    delete current[lastKey];
  } else if (current?.[0] && Object.hasOwn(current[0], lastKey)) {
    delete current[0][lastKey];
  }

  return newObj;
}

// ==================== 工具参数处理函数 ====================
export const handleModifyToolUrlParams = (
  toolUrlParams: unknown[]
): unknown[] => {
  return (toolUrlParams || [])
    .filter(item => item?.open !== false)
    .map(item => ({
      id: uuid(),
      name: item.name,
      type: item.type,
      disabled: false,
      required: item?.required,
      description: item?.description,
      schema: {
        type: item.type,
        value: {
          type: 'ref',
          content: {},
        },
      },
    }));
};

// ==================== 树遍历函数 ====================
export const findFromTwoItems = (tree: unknown[]): string[] => {
  const result: string[] = [];

  function traverse(node: unknown): void {
    if (node.from === 1 && node?.fatherType !== 'array') {
      result.push(node.name);
    }

    if (node.children && node.children.length > 0) {
      node.children.forEach((child: unknown) => traverse(child));
    }
  }

  tree.forEach(node => traverse(node));
  return result;
};

// ==================== 树转换函数 ====================
function transformArrayItem(item: unknown, isFirstLevel: boolean): unknown {
  if (item.open === false) return null;

  const transformedItem: unknown = {
    id: item.id || uuid(),
    name: item.name,
  };

  if (isFirstLevel) {
    transformedItem.schema = { type: item.type };
  } else {
    transformedItem.type = item.type;
  }

  if (item.type === 'array') {
    handleArrayTransformation(item, transformedItem, isFirstLevel);
  } else if (item.children) {
    handleObjectTransformation(item, transformedItem, isFirstLevel);
  }

  return transformedItem;
}

function handleArrayTransformation(
  item: unknown,
  transformedItem: unknown,
  isFirstLevel: boolean
): void {
  const firstChildType = item?.children?.[0]?.type;

  if (firstChildType !== 'object') {
    if (isFirstLevel) {
      transformedItem.schema.type = `array-${firstChildType}`;
      transformedItem.schema.properties = [];
    } else {
      transformedItem.type = `array-${firstChildType}`;
      transformedItem.properties = [];
    }
  } else {
    const children = item?.children?.[0]?.children || item.children;
    const transformedChildren = children
      ?.map((child: unknown) => transformArrayItem(child, false))
      .filter(Boolean);

    if (isFirstLevel) {
      transformedItem.schema.type = 'array-object';
      transformedItem.schema.properties = transformedChildren;
    } else {
      transformedItem.type = 'array-object';
      transformedItem.properties = transformedChildren;
    }
  }
}

function handleObjectTransformation(
  item: unknown,
  transformedItem: unknown,
  isFirstLevel: boolean
): void {
  const transformedChildren = item.children
    .map((child: unknown) => transformArrayItem(child, false))
    .filter(Boolean);

  if (isFirstLevel) {
    transformedItem.schema.type = 'object';
    transformedItem.schema.properties = transformedChildren;
  } else {
    transformedItem.type = 'object';
    transformedItem.properties = transformedChildren;
  }
}

export const transformTree = (inputArray: unknown[]): unknown[] => {
  return inputArray.map(item => transformArrayItem(item, true)).filter(Boolean);
};

// ==================== 项目删除函数 ====================
function removeFromProperties(
  propertiesArray: unknown[],
  idToRemove: string
): unknown[] {
  return propertiesArray
    .map(property => {
      if (property.properties && Array.isArray(property.properties)) {
        return {
          ...property,
          properties: removeFromProperties(property.properties, idToRemove),
        };
      }
      return property;
    })
    .filter(property => property.id !== idToRemove);
}

export const removeItemById = (
  dataArray: unknown[],
  idToRemove: string
): unknown[] => {
  return dataArray
    .map(item => {
      if (item.schema && item.schema.properties) {
        return {
          ...item,
          schema: {
            ...item.schema,
            properties: removeFromProperties(
              item.schema.properties,
              idToRemove
            ),
          },
        };
      }
      return item;
    })
    .filter(item => item.id !== idToRemove);
};

// ==================== ID 提取函数 ====================
export const extractIdsWithNonEmptyProperties = (data: unknown[]): string[] => {
  const ids: string[] = [];

  function extractFromItem(item: unknown): void {
    const hasSchemaProperties =
      item.schema &&
      Array.isArray(item.schema.properties) &&
      item.schema.properties.length > 0;

    const hasProperties =
      Array.isArray(item.properties) && item.properties.length > 0;

    if (hasSchemaProperties || hasProperties) {
      ids.push(item.id);

      if (hasSchemaProperties) {
        item.schema.properties.forEach(extractFromItem);
      }

      if (hasProperties) {
        item.properties.forEach(extractFromItem);
      }
    }
  }

  data.forEach(extractFromItem);
  return ids;
};

type NodeType = {
  id: string;
  data: unknown;
};

type EdgeType = {
  source: string;
  target: string;
};

function buildOwnReferences(
  sourceNode: NodeType,
  targetNode: NodeType
): unknown[] {
  const errorOutputs =
    [1, 2]?.includes(sourceNode?.data?.retryConfig?.errorStrategy) &&
    sourceNode?.data?.retryConfig?.shouldRetry
      ? errorOutputTemplate
      : [];

  const outputs =
    targetNode?.nodeType === 'iteration'
      ? sourceNode?.data?.outputs?.filter((output: unknown) =>
          output?.schema?.type?.includes('array')
        )
      : [...(sourceNode?.data?.outputs || []), ...errorOutputs];

  return (
    outputs?.map((output: unknown) => ({
      originId: sourceNode.id,
      id: output.id,
      label: output.name,
      type: output.schema?.type || 'string',
      value: output.name,
      fileType: output.allowedFileType?.[0] || '',
    })) || []
  );
}

/**
 * generateReferences(nodes, edges, id)
 * - nodes: 所有节点
 * - edges: 所有边
 * - id: 目标节点 id（我们要找到所有指向这个节点的上游节点）
 *
 * 返回值：数组，每个元素为 { label, value, parentNode: true, children: [{ label:'', value:'', references: [...] }] }
 */
export function generateReferences(
  nodes: NodeType[],
  edges: EdgeType[],
  id: string
): unknown[] {
  const targetNode = nodes.find(n => n.id === id);
  if (!targetNode) return [];

  // BFS/DFS 向上（沿 incoming edges）找所有上游节点（包含间接上游）
  const visited = new Set<string>();
  const queue: string[] = [id];
  const ancestorIds = new Set<string>();

  while (queue.length > 0) {
    const current = queue.shift();
    // 找到所有指向 current 的边（incoming）
    const incoming = edges.filter(e => e.target === current);
    for (const e of incoming) {
      const src = e.source;
      if (visited.has(src)) continue;
      visited.add(src);
      ancestorIds.add(src);
      queue.push(src);
    }
  }

  // 把每个上游节点做成两层结构：顶层节点 -> children -> references（由 buildOwnReferences 产生）
  const result = Array.from(ancestorIds)
    .map(srcId => {
      const srcNode = nodes.find(n => n.id === srcId);
      if (!srcNode) return null;
      // 调用你已有的构造引用函数（传入 targetNode，以便 buildOwnReferences 能知道引用目标）
      const references = buildOwnReferences(srcNode, targetNode) || [];
      return {
        label: srcNode.data?.label ?? '',
        value: srcNode.id,
        parentNode: true,
        children: [
          {
            label: '',
            value: '',
            references,
          },
        ],
      };
    })
    .filter(Boolean) as unknown[];

  // 如果没有任何上游节点，返回目标节点自身的一条两层结构（保持结果格式统一）
  if (result.length === 0) {
    return [];
  }

  return result;
}

export const convertToKBMB = (bytes: number): string => {
  if (bytes >= 1024 * 1024) {
    return (bytes / (1024 * 1024)).toFixed(1) + ' MB';
  } else if (bytes >= 1024) {
    return (bytes / 1024).toFixed(1) + 'KB';
  } else {
    return bytes + 'B';
  }
};<|MERGE_RESOLUTION|>--- conflicted
+++ resolved
@@ -873,10 +873,6 @@
 }
 
 export function renderType(params): string {
-<<<<<<< HEAD
-  console.log('params@@', params);
-=======
->>>>>>> 2b61d2d0
   if (params.fileType && params?.type === 'array-string') {
     return `Array<${
       (params?.fileType?.slice(0, 1).toUpperCase() || '') +
