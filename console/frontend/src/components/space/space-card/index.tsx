--- conflicted
+++ resolved
@@ -1,20 +1,13 @@
-import React, { useRef } from "react";
-import { Card, Tooltip } from "antd";
-import styles from "./index.module.scss";
-import ActionList from "./components/action-list";
-import JoinStatus from "./components/join-status";
+import React, { useRef } from 'react';
+import { Card, Tooltip } from 'antd';
+import styles from './index.module.scss';
+import ActionList from './components/action-list';
+import JoinStatus from './components/join-status';
 
-<<<<<<< HEAD
-import spaceAvatar from "@/assets/imgs/space/spaceAvatar.png";
-import creator from "@/assets/imgs/space/creator.svg";
-import member from "@/assets/imgs/space/member.svg";
-import { SpaceType } from "@/permissions/permission-type";
-=======
 import spaceAvatar from '@/assets/imgs/space/spaceAvatar.png';
 import creator from '@/assets/imgs/space/creator.svg';
 import member from '@/assets/imgs/space/member.svg';
 import { SpaceType } from '@/types/permission';
->>>>>>> 70e63f58
 
 interface SpaceItem {
   id: string;
@@ -59,7 +52,7 @@
 
     // 根据4:3比例计算合适的宽度
     const idealWidth = Math.round(
-      Math.sqrt((4 / 3) * lineHeight * totalLength),
+      Math.sqrt((4 / 3) * lineHeight * totalLength)
     );
 
     // 确保宽度在限制范围内
@@ -70,18 +63,18 @@
   const getSpaceStatus = (space: SpaceItem): string => {
     //应该可以使用 userRole 判断， 1是所有者，2是管理，3是成员
     if (spaceType !== SpaceType.ENTERPRISE) {
-      return "joined";
+      return 'joined';
     }
 
     switch (space.applyStatus) {
       case 1:
-        return "joined";
+        return 'joined';
       case 2:
-        return "notJoined";
+        return 'notJoined';
       case 3:
-        return "pending";
+        return 'pending';
       default:
-        return "joined";
+        return 'joined';
     }
   };
 
@@ -114,8 +107,8 @@
           getPopupContainer={() => document.body}
           overlayStyle={{
             maxWidth: `${calculateTooltipWidth(space.description)}px`,
-            lineHeight: "24px",
-            overflow: "auto",
+            lineHeight: '24px',
+            overflow: 'auto',
           }}
         >
           <p className={styles.spaceDescription}>{space.description}</p>
