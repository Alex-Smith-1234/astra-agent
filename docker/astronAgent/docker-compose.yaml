version: '3.8'

services:
  # ============================================================================
  # Infrastructure Services
  # ============================================================================

  # PostgreSQL Database
  postgres:
    image: postgres:14
    container_name: astron-agent-postgres
    environment:
      POSTGRES_DB: sparkdb_manager
      POSTGRES_USER: ${POSTGRES_USER:-spark}
      POSTGRES_PASSWORD: ${POSTGRES_PASSWORD:-spark123}
      PGDATA: /var/lib/postgresql/data/pgdata
    ports:
      - "${EXPOSE_POSTGRES_PORT:-5432}:5432"
    volumes:
      - postgres_data:/var/lib/postgresql/data
      - ./pgsql/:/docker-entrypoint-initdb.d/
    networks:
      - astron-agent-network
    restart: always
    healthcheck:
      test: ["CMD-SHELL", "pg_isready -U ${POSTGRES_USER:-spark} -d sparkdb_manager"]
      interval: ${HEALTH_CHECK_INTERVAL:-30s}
      timeout: ${HEALTH_CHECK_TIMEOUT:-10s}
      retries: ${HEALTH_CHECK_RETRIES:-60}

  # MySQL Database
  mysql:
    image: mysql:8.4
    container_name: astron-agent-mysql
    environment:
      MYSQL_ROOT_PASSWORD: ${MYSQL_ROOT_PASSWORD:-root123}
    ports:
      - "${EXPOSE_MYSQL_PORT:-3306}:3306"
    volumes:
      - mysql_data:/var/lib/mysql
      - ./mysql/:/docker-entrypoint-initdb.d/
    networks:
      - astron-agent-network
    restart: always
    healthcheck:
      test: ["CMD", "mysqladmin", "ping", "-h", "localhost"]
      interval: ${HEALTH_CHECK_INTERVAL:-30s}
      timeout: ${HEALTH_CHECK_TIMEOUT:-10s}
      retries: ${HEALTH_CHECK_RETRIES:-60}

  # Redis Cache
  redis:
    image: redis:7
    container_name: astron-agent-redis
    ports:
      - "${EXPOSE_REDIS_PORT:-6379}:6379"
    volumes:
      - redis_data:/data
    networks:
      - astron-agent-network
    restart: always
    command: redis-server ${REDIS_PASSWORD:+--requirepass} ${REDIS_PASSWORD}
    healthcheck:
      test: ["CMD-SHELL", "redis-cli ${REDIS_PASSWORD:+-a \"$REDIS_PASSWORD\"} ping | grep PONG"]
      interval: ${HEALTH_CHECK_INTERVAL:-30s}
      timeout: ${HEALTH_CHECK_TIMEOUT:-10s}
      retries: ${HEALTH_CHECK_RETRIES:-60}

  # Elasticsearch Search Engine
  elasticsearch:
    image: elasticsearch:7.16.2
    container_name: astron-agent-elasticsearch
    environment:
      - discovery.type=single-node
      - "ES_JAVA_OPTS=${ES_JAVA_OPTS:--Xms512m -Xmx512m}"
      - xpack.security.enabled=${ELASTICSEARCH_SECURITY_ENABLED:-false}
      - cluster.name=astron-agent-cluster
    ports:
      - "${EXPOSE_ELASTICSEARCH_PORT:-9200}:9200"
      - "${EXPOSE_ELASTICSEARCH_TRANSPORT_PORT:-9300}:9300"
    volumes:
      - elasticsearch_data:/usr/share/elasticsearch/data
    networks:
      - astron-agent-network
    restart: always
    healthcheck:
      test: ["CMD", "curl", "-f", "http://localhost:9200/_cluster/health"]
      interval: ${HEALTH_CHECK_INTERVAL:-30s}
      timeout: ${HEALTH_CHECK_TIMEOUT:-10s}
      retries: ${HEALTH_CHECK_RETRIES:-60}

  # Kafka Message Queue
  kafka:
    image: apache/kafka:3.7.0
    container_name: astron-agent-kafka
    environment:
      KAFKA_NODE_ID: 1
      KAFKA_LISTENER_SECURITY_PROTOCOL_MAP: CONTROLLER:PLAINTEXT,PLAINTEXT:PLAINTEXT,PLAINTEXT_HOST:PLAINTEXT
      KAFKA_ADVERTISED_LISTENERS: PLAINTEXT://kafka:29092,PLAINTEXT_HOST://localhost:${EXPOSE_KAFKA_PORT:-9092}
      KAFKA_LISTENERS: PLAINTEXT://0.0.0.0:29092,CONTROLLER://0.0.0.0:29093,PLAINTEXT_HOST://0.0.0.0:${EXPOSE_KAFKA_PORT:-9092}
      KAFKA_INTER_BROKER_LISTENER_NAME: PLAINTEXT
      KAFKA_CONTROLLER_LISTENER_NAMES: CONTROLLER
      KAFKA_CONTROLLER_QUORUM_VOTERS: 1@kafka:29093
      KAFKA_PROCESS_ROLES: broker,controller
      KAFKA_GROUP_INITIAL_REBALANCE_DELAY_MS: 0
      KAFKA_OFFSETS_TOPIC_REPLICATION_FACTOR: ${KAFKA_REPLICATION_FACTOR:-1}
      KAFKA_TRANSACTION_STATE_LOG_REPLICATION_FACTOR: ${KAFKA_REPLICATION_FACTOR:-1}
      CLUSTER_ID: ${KAFKA_CLUSTER_ID:-MkU3OEVBNTcwNTJENDM2Qk}
    ports:
      - "${EXPOSE_KAFKA_PORT:-9092}:9092"
    volumes:
      - kafka_data:/var/lib/kafka/data
    networks:
      - astron-agent-network
    restart: always
    healthcheck:
      test: ["CMD-SHELL", "netstat -tulpn | grep 9092 || exit 1"]
      interval: ${HEALTH_CHECK_INTERVAL:-30s}
      timeout: ${HEALTH_CHECK_TIMEOUT:-10s}
      retries: ${HEALTH_CHECK_RETRIES:-60}

  # MinIO Object Storage
  minio:
    image: minio/minio:RELEASE.2025-07-23T15-54-02Z
    container_name: astron-agent-minio
    environment:
      MINIO_ROOT_USER: ${MINIO_ROOT_USER:-minioadmin}
      MINIO_ROOT_PASSWORD: ${MINIO_ROOT_PASSWORD:-minioadmin123}
    ports:
      - "${EXPOSE_MINIO_PORT:-9000}:9000"
      - "${EXPOSE_MINIO_CONSOLE_PORT:-9001}:9001"
    volumes:
      - minio_data:/data
    networks:
      - astron-agent-network
    restart: always
    command: server /data --console-address ":9001"
    healthcheck:
      test: ["CMD", "curl", "-f", "http://localhost:9000/minio/health/live"]
      interval: ${HEALTH_CHECK_INTERVAL:-30s}
      timeout: ${HEALTH_CHECK_TIMEOUT:-10s}
      retries: ${HEALTH_CHECK_RETRIES:-60}

  # ============================================================================
  # astron-agent Core Services
  # ============================================================================

  # Tenant Service
  core-tenant:
    image: ghcr.io/iflytek/astron-agent/core-tenant:latest
    container_name: astron-agent-core-tenant
    environment:
      SERVICE_PORT: "${CORE_TENANT_PORT:-5052}"
      SERVICE_LOCATION: "${SERVICE_LOCATION:-hf}"
      DATABASE_DB_TYPE: "${DATABASE_DB_TYPE:-mysql}"
      DATABASE_USERNAME: "${DATABASE_USERNAME:-root}"
      DATABASE_PASSWORD: "${DATABASE_PASSWORD:-root123}"
      DATABASE_URL: "${DATABASE_URL:-(localhost:3306)/tenant}"
      DATABASE_MAX_OPEN_CONNS: "${DATABASE_MAX_OPEN_CONNS:-5}"
      DATABASE_MAX_IDLE_CONNS: "${DATABASE_MAX_IDLE_CONNS:-5}"
      LOG_PATH: "${LOG_PATH:-log.txt}"
    ports:
      - "${CORE_TENANT_PORT:-5052}:${CORE_TENANT_PORT:-5052}"
    depends_on:
      postgres:
        condition: service_healthy
      mysql:
        condition: service_healthy
      redis:
        condition: service_healthy
      elasticsearch:
        condition: service_healthy
      kafka:
        condition: service_healthy
      minio:
        condition: service_healthy
    volumes:
      - ./config/tenant/logs:/opt/tenant/logs
      - ./config/tenant/config.toml:/opt/tenant/config/config.toml
      - /etc/localtime:/etc/localtime
    networks:
      - astron-agent-network
    restart: always

  # Memory Database Service

  core-database:
    image: ghcr.io/iflytek/astron-agent/core-database:latest
    container_name: astron-agent-core-database
    environment:
      SERVICE_PORT: "${CORE_DATABASE_PORT:-7990}"
      PGSQL_HOST: "${POSTGRES_HOST:-postgres}"
      PGSQL_PORT: "${POSTGRES_PORT:-5432}"
      PGSQL_USER: "${POSTGRES_USER:-spark}"
      PGSQL_PASSWORD: "${POSTGRES_PASSWORD:-spark123}"
      PGSQL_DATABASE: "${DATABASE_POSTGRES_DATABASE:-sparkdb_manager}"
      OTLP_ENDPOINT: "${OTLP_ENDPOINT:-127.0.0.1:4317}"
    ports:
      - "${CORE_DATABASE_PORT:-7990}:${CORE_DATABASE_PORT:-7990}"
    depends_on:
      postgres:
        condition: service_healthy
      mysql:
        condition: service_healthy
      redis:
        condition: service_healthy
      elasticsearch:
        condition: service_healthy
      kafka:
        condition: service_healthy
      minio:
        condition: service_healthy
    volumes:
<<<<<<< HEAD
      - ./config/memory/config.env:/opt/database/memory/database/config.env
      - ./config/memory/logs/:/opt/database/memory/database/logs
=======
      - ./config/database/config.env:/opt/database/memory/database/config.env
      - ./config/database/logs/:/opt/database/memory/database/logs
>>>>>>> 48654abb
    networks:
      - astron-agent-network
    restart: always

  # RPA Plugin Service
  core-rpa:
    image: ghcr.io/iflytek/astron-agent/core-rpa:latest
    container_name: astron-agent-core-rpa
    environment:
      OTLP_ENDPOINT: "${OTLP_ENDPOINT:-127.0.0.1:4317}"
      KAFKA_SERVERS: "${KAFKA_SERVERS:-kafka:29092}"
      XIAOWU_RPA_TASK_CREATE_URL: "${XIAOWU_RPA_TASK_CREATE_URL:-}"
      XIAOWU_RPA_TASK_QUERY_URL: "${XIAOWU_RPA_TASK_QUERY_URL:-}"
    ports:
      - "${CORE_RPA_PORT:-17198}:17198"
    depends_on:
      postgres:
        condition: service_healthy
      mysql:
        condition: service_healthy
      redis:
        condition: service_healthy
      elasticsearch:
        condition: service_healthy
      kafka:
        condition: service_healthy
      minio:
        condition: service_healthy
    volumes:
      - ./config/rpa/config.env:/opt/rpa/plugin/rpa/config.env
    networks:
      - astron-agent-network
    restart: always

  # Link Plugin Service
  core-link:
    image: ghcr.io/iflytek/astron-agent/core-link:latest
    container_name: astron-agent-core-link
    environment:
      MYSQL_HOST: "${MYSQL_HOST:-mysql}"
      MYSQL_PORT: "${MYSQL_PORT:-3306}"
      MYSQL_USER: "${MYSQL_USER:-root}"
      MYSQL_PASSWORD: "${MYSQL_PASSWORD:-root123}"
      MYSQL_DB: "${LINK_MYSQL_DB:-spark-link}"
      REDIS_IS_CLUSTER: "${REDIS_IS_CLUSTER:-false}"
      REDIS_ADDR: "${REDIS_ADDR:-redis:6379}"
      REDIS_CLUSTER_ADDR: "${REDIS_CLUSTER_ADDR}"
      REDIS_PASSWORD: "${REDIS_PASSWORD}"
      OTLP_ENDPOINT: "${OTLP_ENDPOINT:-127.0.0.1:4317}"
<<<<<<< HEAD
      KAFKA_SERVERS: "${KAFKA_SERVERS}"
=======
      KAFKA_SERVERS: "${KAFKA_SERVERS:-kafka:29092}"
>>>>>>> 48654abb
    ports:
      - "${CORE_LINK_PORT:-18888}:18888"
    depends_on:
      postgres:
        condition: service_healthy
      mysql:
        condition: service_healthy
      redis:
        condition: service_healthy
      elasticsearch:
        condition: service_healthy
      kafka:
        condition: service_healthy
      minio:
        condition: service_healthy
    volumes:
      - ./config/link/config.env:/opt/link/config.env
      - ./config/link/logs/:/opt/link/logs/
    networks:
      - astron-agent-network
    restart: always

  # AI Tools Plugin Service
  core-aitools:
    image: ghcr.io/iflytek/astron-agent/core-aitools:latest
    container_name: astron-agent-core-aitools
    environment:
      SERVICE_PORT: "${CORE_AITOOLS_PORT:-18668}"
      OSS_ENDPOINT: "${OSS_ENDPOINT:-http://minio:9000}"
      OSS_ACCESS_KEY_ID: "${OSS_ACCESS_KEY_ID:-minioadmin}"
      OSS_ACCESS_KEY_SECRET: "${OSS_ACCESS_KEY_SECRET:-minioadmin123}"
      OSS_BUCKET_NAME: "${OSS_BUCKET_NAME}"
      OSS_TTL: "${OSS_TTL:-157788000}"
      KAFKA_SERVERS: "${KAFKA_SERVERS:-kafka:29092}"
      AI_APP_ID: "${AI_APP_ID}"
      AI_API_KEY: "${AI_API_KEY}"
      AI_API_SECRET: "${AI_API_SECRET}"
    ports:
      - "${CORE_AITOOLS_PORT:-18668}:${CORE_AITOOLS_PORT:-18668}"
    depends_on:
      postgres:
        condition: service_healthy
      mysql:
        condition: service_healthy
      redis:
        condition: service_healthy
      elasticsearch:
        condition: service_healthy
      kafka:
        condition: service_healthy
      minio:
        condition: service_healthy
    volumes:
      - ./config/aitools/config.env:/opt/aitools/config.env
      - ./config/aitools/logs/:/opt/aitools/logs/
    networks:
      - astron-agent-network
    restart: always

  # Agent Service
  core-agent:
    image: ghcr.io/iflytek/astron-agent/core-agent:latest
    container_name: astron-agent-core-agent
    environment:
      SERVICE_LOCATION: "${SERVICE_LOCATION:-hf}"
      SERVICE_HOST: "${SERVICE_HOST:-0.0.0.0}"
      SERVICE_PORT: "${CORE_AGENT_PORT:-17870}"
      SERVICE_WORKERS: "${SERVICE_WORKERS:-1}"
      SERVICE_RELOAD: "${SERVICE_RELOAD:-false}"
      SERVICE_WS_PING_INTERVAL: "${SERVICE_WS_PING_INTERVAL:-false}"
      SERVICE_WS_PING_TIMEOUT: "${SERVICE_WS_PING_TIMEOUT:-false}"
      REDIS_CLUSTER_ADDR: "${REDIS_CLUSTER_ADDR}"
      REDIS_ADDR: "${REDIS_ADDR:-redis:6379}"
      REDIS_PASSWORD: "${REDIS_PASSWORD}"
      REDIS_EXPIRE: "${REDIS_EXPIRE:-3600}"
      MYSQL_HOST: "${MYSQL_HOST:-mysql}"
      MYSQL_PORT: "${MYSQL_PORT:-3306}"
      MYSQL_USER: "${MYSQL_USER:-root}"
      MYSQL_PASSWORD: "${MYSQL_PASSWORD:-root123}"
      MYSQL_DB: "${AGENT_MYSQL_DB:-agent}"
<<<<<<< HEAD
      # 指标配置
=======
>>>>>>> 48654abb
      OTLP_ENDPOINT: "${OTLP_ENDPOINT:-127.0.0.1:4317}"
      OTLP_METRIC_TIMEOUT: "${OTLP_METRIC_TIMEOUT:-3000}"
      OTLP_METRIC_EXPORT_INTERVAL_MILLIS: "${OTLP_METRIC_EXPORT_INTERVAL_MILLIS:-3000}"
      OTLP_METRIC_EXPORT_TIMEOUT_MILLIS: "${OTLP_METRIC_EXPORT_TIMEOUT_MILLIS:-3000}"
      UPLOAD_NODE_TRACE: "${UPLOAD_NODE_TRACE:-true}"
      UPLOAD_METRICS: "${UPLOAD_METRICS:-true}"
      OTLP_TRACE_TIMEOUT: "${OTLP_TRACE_TIMEOUT:-3000}"
      OTLP_TRACE_MAX_QUEUE_SIZE: "${OTLP_TRACE_MAX_QUEUE_SIZE:-2048}"
      OTLP_TRACE_SCHEDULE_DELAY_MILLIS: "${OTLP_TRACE_SCHEDULE_DELAY_MILLIS:-3000}"
      OTLP_TRACE_MAX_EXPORT_BATCH_SIZE: "${OTLP_TRACE_MAX_EXPORT_BATCH_SIZE:-2048}"
      OTLP_TRACE_EXPORT_TIMEOUT_MILLIS: "${OTLP_TRACE_EXPORT_TIMEOUT_MILLIS:-3000}"
<<<<<<< HEAD
      # Kafka 节点追踪配置
      KAFKA_SERVERS: "${KAFKA_SERVERS:-kafka:29092}"
      KAFKA_TIMEOUT: "${KAFKA_TIMEOUT:-10}"
      KAFKA_TOPIC: "${AGENT_KAFKA_TOPIC:-spark-agent-builder}"
      # Link 服务 URLs
      GET_LINK_URL: "${GET_LINK_URL:-http://core-link:18888/api/v1/tools}"
      VERSIONS_LINK_URL: "${VERSIONS_LINK_URL:-http://core-link:18888/api/v1/tools/versions}"
      RUN_LINK_URL: "${RUN_LINK_URL:-http://core-link:18888/api/v1/tools/http_run}"
      # Workflow 服务 URLs
      GET_WORKFLOWS_URL: "${GET_WORKFLOWS_URL:-http://core-workflow:7880/sparkflow/v1/protocol/get}"
      WORKFLOW_SSE_BASE_URL: "${WORKFLOW_SSE_BASE_URL:-http://core-workflow:7880/workflow/v1}"
      # Knowledge 服务 URLs
      CHUNK_QUERY_URL: "${CHUNK_QUERY_URL:-http://core-knowledge:20010/knowledge/v1/chunk/query}"
      # MCP 插件 URLs
      LIST_MCP_PLUGIN_URL: "${LIST_MCP_PLUGIN_URL:-http://core-link:18888/api/v1/mcp/tool_list}"
      RUN_MCP_PLUGIN_URL: "${RUN_MCP_PLUGIN_URL:-http://core-link:18888/api/v1/mcp/call_tool}"
      # 应用认证配置
      APP_AUTH_HOST: "${APP_AUTH_HOST:-core-tenant}"
      APP_AUTH_ROUTER: "${APP_AUTH_ROUTER:-/api-services/v2/app/details}"
=======
      KAFKA_SERVERS: "${KAFKA_SERVERS:-kafka:29092}"
      KAFKA_TIMEOUT: "${KAFKA_TIMEOUT:-60}"
      KAFKA_TOPIC: "${AGENT_KAFKA_TOPIC:-spark-agent-builder}"
      GET_LINK_URL: "${GET_LINK_URL:-http://core-link:18888/api/v1/tools}"
      VERSIONS_LINK_URL: "${VERSIONS_LINK_URL:-http://core-link:18888/api/v1/tools/versions}"
      RUN_LINK_URL: "${RUN_LINK_URL:-http://core-link:18888/api/v1/tools/http_run}"
      GET_WORKFLOWS_URL: "${GET_WORKFLOWS_URL:-http://core-workflow:7880/sparkflow/v1/protocol/get}"
      WORKFLOW_SSE_BASE_URL: "${WORKFLOW_SSE_BASE_URL:-http://core-workflow:7880/workflow/v1}"
      CHUNK_QUERY_URL: "${CHUNK_QUERY_URL:-http://core-knowledge:20010/knowledge/v1/chunk/query}"
      LIST_MCP_PLUGIN_URL: "${LIST_MCP_PLUGIN_URL:-http://core-link:18888/api/v1/mcp/tool_list}"
      RUN_MCP_PLUGIN_URL: "${RUN_MCP_PLUGIN_URL:-http://core-link:18888/api/v1/mcp/call_tool}"
      APP_AUTH_HOST: "${APP_AUTH_HOST:-core-tenant}"
>>>>>>> 48654abb
      APP_AUTH_PROT: "${APP_AUTH_PROT:-http}"
      APP_AUTH_API_KEY: "${APP_AUTH_API_KEY:-YOUR_APP_AUTH_API_KEY}"
      APP_AUTH_SECRET: "${APP_AUTH_SECRET:-YOUR_APP_AUTH_SECRET}"
    ports:
      - "${CORE_AGENT_PORT:-17870}:${CORE_AGENT_PORT:-17870}"
    depends_on:
      postgres:
        condition: service_healthy
      mysql:
        condition: service_healthy
      redis:
        condition: service_healthy
      elasticsearch:
        condition: service_healthy
      kafka:
        condition: service_healthy
      minio:
        condition: service_healthy
    volumes:
      - ./config/agent/config.env:/opt/agent/config.env
    networks:
      - astron-agent-network
    restart: always

  # Knowledge Base Service
  core-knowledge:
    image: ghcr.io/iflytek/astron-agent/core-knowledge:latest
    container_name: astron-agent-core-knowledge
    environment:
      SERVICE_PORT: "${CORE_KNOWLEDGE_PORT:-20010}"
      RAGFLOW_BASE_URL: "${RAGFLOW_BASE_URL}"
      RAGFLOW_API_TOKEN: "${RAGFLOW_API_TOKEN}"
      RAGFLOW_TIMEOUT: "${RAGFLOW_TIMEOUT:-60}"
      RAGFLOW_DEFAULT_GROUP: "${RAGFLOW_DEFAULT_GROUP}"
    ports:
      - "${CORE_KNOWLEDGE_PORT:-20010}:${CORE_KNOWLEDGE_PORT:-20010}"
    depends_on:
      postgres:
        condition: service_healthy
      mysql:
        condition: service_healthy
      redis:
        condition: service_healthy
      elasticsearch:
        condition: service_healthy
      kafka:
        condition: service_healthy
      minio:
        condition: service_healthy
    volumes:
      - ./config/knowledge/config.env:/opt/core/knowledge/config.env
      - ./config/knowledge/logs/:/opt/core/knowledge/logs
    networks:
      - astron-agent-network
    restart: always

  # Workflow Service
  core-workflow:
    image: ghcr.io/iflytek/astron-agent/core-workflow:latest
    container_name: astron-agent-core-workflow
    environment:
      RUNTIME_ENV: "${RUNTIME_ENV:-dev}"
      SERVICE_PORT: "${CORE_WORKFLOW_PORT:-7880}"
      MYSQL_HOST: "${MYSQL_HOST:-mysql}"
      MYSQL_PORT: "${MYSQL_PORT:-3306}"
      MYSQL_USER: "${MYSQL_USER:-root}"
      MYSQL_PASSWORD: "${MYSQL_PASSWORD:-root123}"
      MYSQL_DB: "${WORKFLOW_MYSQL_DB:-workflow}"
      REDIS_CLUSTER_ADDR: "${REDIS_CLUSTER_ADDR}"
      REDIS_ADDR: "${REDIS_ADDR:-redis:6379}"
      REDIS_PASSWORD: "${REDIS_PASSWORD}"
      REDIS_EXPIRE: "${REDIS_EXPIRE:-3600}"
      OTLP_ENDPOINT: "${OTLP_ENDPOINT:-127.0.0.1:4317}"
      OTLP_ENABLE: "${OTLP_ENABLE:-0}"
      OTLP_METRIC_EXPORT_INTERVAL_MILLIS: "${OTLP_METRIC_EXPORT_INTERVAL_MILLIS:-3000}"
      OTLP_METRIC_EXPORT_TIMEOUT_MILLIS: "${OTLP_METRIC_EXPORT_TIMEOUT_MILLIS:-3000}"
      OTLP_METRIC_TIMEOUT: "${OTLP_METRIC_TIMEOUT:-3000}"
      OTLP_TRACE_TIMEOUT: "${OTLP_TRACE_TIMEOUT:-3000}"
      OTLP_TRACE_MAX_QUEUE_SIZE: "${OTLP_TRACE_MAX_QUEUE_SIZE:-2048}"
      OTLP_TRACE_SCHEDULE_DELAY_MILLIS: "${OTLP_TRACE_SCHEDULE_DELAY_MILLIS:-3000}"
      OTLP_TRACE_MAX_EXPORT_BATCH_SIZE: "${OTLP_TRACE_MAX_EXPORT_BATCH_SIZE:-500}"
      OTLP_TRACE_EXPORT_TIMEOUT_MILLIS: "${OTLP_TRACE_EXPORT_TIMEOUT_MILLIS:-3000}"
      OSS_TYPE: "${OSS_TYPE:-s3}"
      OSS_ENDPOINT: "${OSS_ENDPOINT:-http://minio:9000}"
<<<<<<< HEAD
      OSS_ACCESS_KEY_ID: "${OSS_ACCESS_KEY_ID:-admin}"
      OSS_ACCESS_KEY_SECRET: "${OSS_ACCESS_KEY_SECRET:-admin}"
      OSS_BUCKET_NAME: "${OSS_BUCKET_NAME}"
      # S3 下载域名，使用 S3 存储类型时必需
      OSS_DOWNLOAD_HOST: "${OSS_DOWNLOAD_HOST:-http://minio:9000}"
      # 讯飞对象存储的文件有效期（秒）
      OSS_TTL: "${OSS_TTL:-157788000}"

      # Apache Kafka 配置
      # 异步处理和事件流的消息队列设置
      KAFKA_SERVERS: "${KAFKA_SERVERS:-kafka:29092}"
      KAFKA_TIMEOUT: "${KAFKA_TIMEOUT:-10}"
=======
      OSS_ACCESS_KEY_ID: "${OSS_ACCESS_KEY_ID:-minioadmin}"
      OSS_ACCESS_KEY_SECRET: "${OSS_ACCESS_KEY_SECRET:-minioadmin123}"
      OSS_BUCKET_NAME: "${OSS_BUCKET_NAME}"
      OSS_DOWNLOAD_HOST: "${OSS_DOWNLOAD_HOST:-http://minio:9000}"
      OSS_TTL: "${OSS_TTL:-157788000}"
      KAFKA_SERVERS: "${KAFKA_SERVERS:-kafka:29092}"
      KAFKA_TIMEOUT: "${KAFKA_TIMEOUT:-60}"
>>>>>>> 48654abb
      KAFKA_TOPIC: "${WORKFLOW_KAFKA_TOPIC:-spark-agent-builder}"
    ports:
      - "${CORE_WORKFLOW_PORT:-7880}:${CORE_WORKFLOW_PORT:-7880}"
    depends_on:
      postgres:
        condition: service_healthy
      mysql:
        condition: service_healthy
      redis:
        condition: service_healthy
      elasticsearch:
        condition: service_healthy
      kafka:
        condition: service_healthy
      minio:
        condition: service_healthy
    volumes:
<<<<<<< HEAD
      - ./config/workflow/config.env:/opt/openstellar/workflow/config.env
=======
      - ./config/workflow/config.env:/opt/core/workflow/config.env
      - ./config/workflow/logs/:/opt/core/logs
>>>>>>> 48654abb
    networks:
      - astron-agent-network
    restart: always

  # ============================================================================
  # astron-agent Console Services
  # ============================================================================

  # Nginx Reverse Proxy
  nginx:
    image: nginx:1.25-alpine
    container_name: astron-agent-nginx
    ports:
      - "${EXPOSE_NGINX_PORT:-80}:80"
    volumes:
      - ./nginx/nginx.conf:/etc/nginx/nginx.conf:ro
      - nginx_logs:/var/log/nginx
    depends_on:
      - console-frontend
      - console-hub
    networks:
      - astron-agent-network
    restart: always
    healthcheck:
      test: ["CMD", "curl", "-f", "http://localhost/nginx-health"]
      interval: ${HEALTH_CHECK_INTERVAL:-30s}
      timeout: ${HEALTH_CHECK_TIMEOUT:-10s}
      retries: ${HEALTH_CHECK_RETRIES:-60}

  # Console Frontend
  console-frontend:
    image: ghcr.io/iflytek/astron-agent/console-frontend:latest
    container_name: astron-agent-console-frontend
    environment:
      CONSOLE_CASDOOR_URL: "${CONSOLE_CASDOOR_URL:-}"
      CONSOLE_CASDOOR_ID: "${CONSOLE_CASDOOR_ID:-}"
      CONSOLE_CASDOOR_APP: "${CONSOLE_CASDOOR_APP:-}"
      CONSOLE_CASDOOR_ORG: "${CONSOLE_CASDOOR_ORG:-}"
    expose:
      - "1881"
    networks:
      - astron-agent-network
    restart: always

#   Console Hub Service
  console-hub:
    image: ghcr.io/iflytek/astron-agent/console-hub:latest
    container_name: astron-agent-console-hub
    environment:
      CONSOLE_CASDOOR_URL: "${CONSOLE_CASDOOR_URL:-}"
      CONSOLE_CASDOOR_ID: "${CONSOLE_CASDOOR_ID:-}"
      CONSOLE_CASDOOR_APP: "${CONSOLE_CASDOOR_APP:-}"
      CONSOLE_CASDOOR_ORG: "${CONSOLE_CASDOOR_ORG:-}"
      CONSOLE_DOMAIN: "${CONSOLE_DOMAIN:-https://your.deployment.domain}"
      MYSQL_URL: "${MYSQL_URL:-jdbc:mysql://mysql:3306/astron_console}"
      MYSQL_USER: "${MYSQL_USER:-root}"
      MYSQL_PASSWORD: "${MYSQL_PASSWORD:-root123}"
      REDIS_HOST: "${REDIS_HOST:-redis}"
      REDIS_PORT: "${REDIS_PORT:-6379}"
      REDIS_DATABASE_CONSOLE: "${REDIS_DATABASE_CONSOLE:-0}"
      OSS_ENDPOINT: "${OSS_ENDPOINT:-http://minio:9000}"
      OSS_ACCESS_KEY_ID: "${OSS_ACCESS_KEY_ID:-minioadmin}"
      OSS_ACCESS_KEY_SECRET: "${OSS_ACCESS_KEY_SECRET:-minioadmin123}"
      OSS_BUCKET_CONSOLE: "${OSS_BUCKET_CONSOLE:-console}"
      OSS_PRESIGN_EXPIRY_SECONDS_CONSOLE: "${OSS_PRESIGN_EXPIRY_SECONDS_CONSOLE:-600}"
      OAUTH2_ISSUER_URI: "${OAUTH2_ISSUER_URI:-http://auth-server:8000}"
      OAUTH2_JWK_SET_URI: "${OAUTH2_JWK_SET_URI:-http://auth-server:8000/.well-known/jwks}"
      OAUTH2_AUDIENCE: "${OAUTH2_AUDIENCE:-your-oauth2-client-id}"
      PLATFORM_APP_ID: "${PLATFORM_APP_ID:-your-app-id}"
      PLATFORM_API_KEY: "${PLATFORM_API_KEY:-your-api-key}"
      PLATFORM_API_SECRET: "${PLATFORM_API_SECRET:-your-api-secret}"
      SPARK_APP_ID: "${SPARK_APP_ID:-your-spark-app-id}"
      SPARK_API_KEY: "${SPARK_API_KEY:-your-spark-api-key}"
      SPARK_API_SECRET: "${SPARK_API_SECRET:-your-spark-api-secret}"
      SPARK_API_PASSWORD: "${SPARK_API_PASSWORD:-your-spark-api-password}"
      SPARK_LFASR_KEY: "${SPARK_LFASR_KEY:-your-spark-lfasr-key}"
      SPARK_LFASR_APPID: "${SPARK_LFASR_APPID:-your-spark-lfasr-appid}"
      SPARK_IMAGE_APP_ID: "${SPARK_IMAGE_APP_ID:-your-image-appid}"
      SPARK_IMAGE_API_KEY: "${SPARK_IMAGE_API_KEY:-your-image-api-key}"
      SPARK_IMAGE_API_SECRET: "${SPARK_IMAGE_API_SECRET:-your-image-api-secret}"
      WECHAT_COMPONENT_APPID: "${WECHAT_COMPONENT_APPID:-your-wechat-component-appid}"
      WECHAT_COMPONENT_SECRET: "${WECHAT_COMPONENT_SECRET:-your-wechat-component-secret}"
      WECHAT_TOKEN: "${WECHAT_TOKEN:-your-wechat-token}"
      WECHAT_ENCODING_AES_KEY: "${WECHAT_ENCODING_AES_KEY:-your-wechat-encoding-aes-key}"
      WORKFLOW_CHAT_URL: "${WORKFLOW_CHAT_URL:-http://core-workflow:7880/workflow/v1/chat/completions}"
      WORKFLOW_DEBUG_URL: "${WORKFLOW_DEBUG_URL:-http://core-workflow:7880/workflow/v1/debug/chat/completions}"
      WORKFLOW_RESUME_URL: "${WORKFLOW_RESUME_URL:-http://core-workflow:7880/workflow/v1/resume}"
      COMMON_APPID: "${COMMON_APPID:-appid}"
      COMMON_APIKEY: "${COMMON_APIKEY:-apiKey}"
      COMMON_API_SECRET: "${COMMON_API_SECRET:-apiSecret}"
      TENANT_ID: "${TENANT_ID:-tenantId}"
      TENANT_KEY: "${TENANT_KEY:-tenantKey}"
      TENANT_SECRET: "${TENANT_SECRET:-tenantSecret}"
      ADMIN_UID: "${ADMIN_UID:-9999}"
      APP_URL: "${APP_URL:-}"
      KNOWLEDGE_URL: "${KNOWLEDGE_URL:-}"
      TOOL_URL: "${TOOL_URL:-}"
      WORKFLOW_URL: "${WORKFLOW_URL:-}"
      SPARK_DB_URL: "${SPARK_DB_URL:-}"
      LOCAL_MODEL_URL: "${LOCAL_MODEL_URL:-}"
      MAAS_APP_ID: "${MAAS_APP_ID:-your-maas-app-id}"
      MAAS_API_KEY: "${MAAS_API_KEY:-your-maas-api-key}"
      MAAS_API_SECRET: "${MAAS_API_SECRET:-your-maas-api-secret}"
      MAAS_CONSUMER_ID: "${MAAS_CONSUMER_ID:-your-maas-consumer-id}"
      MAAS_CONSUMER_SECRET: "${MAAS_CONSUMER_SECRET:-your-maas-consumer-secret}"
      MAAS_CONSUMER_KEY: "${MAAS_CONSUMER_KEY:-your-maas-consumer-key}"
      MAAS_WORKFLOW_VERSION: "${MAAS_WORKFLOW_VERSION:-}"
      MAAS_SYNCHRONIZE_WORK_FLOW: "${MAAS_SYNCHRONIZE_WORK_FLOW:-}"
      MAAS_PUBLISH: "${MAAS_PUBLISH:-}"
      MAAS_CLONE_WORK_FLOW: "${MAAS_CLONE_WORK_FLOW:-}"
      MAAS_GET_INPUTS: "${MAAS_GET_INPUTS:-}"
      MAAS_CAN_PUBLISH_URL: "${MAAS_CAN_PUBLISH_URL:-}"
      MAAS_PUBLISH_API: "${MAAS_PUBLISH_API:-}"
      MAAS_AUTH_API: "${MAAS_AUTH_API:-}"
      MAAS_MCP_REGISTER: "${MAAS_MCP_REGISTER:-}"
      MAAS_WORKFLOW_CONFIG: "${MAAS_WORKFLOW_CONFIG:-}"
      TENANT_CREATE_APP: "${TENANT_CREATE_APP:-}"
      TENANT_GET_APP_DETAIL: "${TENANT_GET_APP_DETAIL:-}"
      DEEPSEEK_URL: "${DEEPSEEK_URL:-https://api.deepseek.com/chat/completions}"
      DEEPSEEK_API_KEY: "${DEEPSEEK_API_KEY:-}"
      
    expose:
      - "8080"
    depends_on:
      postgres:
        condition: service_healthy
      mysql:
        condition: service_healthy
      redis:
        condition: service_healthy
      elasticsearch:
        condition: service_healthy
      kafka:
        condition: service_healthy
      minio:
        condition: service_healthy
    networks:
      - astron-agent-network
    restart: always

# ============================================================================
# Network Configuration
# ============================================================================
networks:
  astron-agent-network:
    driver: bridge
    ipam:
      config:
        - subnet: ${NETWORK_SUBNET:-172.40.0.0/16}

# ============================================================================
# Volume Configuration
# ============================================================================
volumes:
  postgres_data:
    driver: local
  mysql_data:
    driver: local
  redis_data:
    driver: local
  elasticsearch_data:
    driver: local
  kafka_data:
    driver: local
  minio_data:
    driver: local
  nginx_logs:
    driver: local<|MERGE_RESOLUTION|>--- conflicted
+++ resolved
@@ -211,13 +211,8 @@
       minio:
         condition: service_healthy
     volumes:
-<<<<<<< HEAD
-      - ./config/memory/config.env:/opt/database/memory/database/config.env
-      - ./config/memory/logs/:/opt/database/memory/database/logs
-=======
       - ./config/database/config.env:/opt/database/memory/database/config.env
       - ./config/database/logs/:/opt/database/memory/database/logs
->>>>>>> 48654abb
     networks:
       - astron-agent-network
     restart: always
@@ -267,11 +262,7 @@
       REDIS_CLUSTER_ADDR: "${REDIS_CLUSTER_ADDR}"
       REDIS_PASSWORD: "${REDIS_PASSWORD}"
       OTLP_ENDPOINT: "${OTLP_ENDPOINT:-127.0.0.1:4317}"
-<<<<<<< HEAD
-      KAFKA_SERVERS: "${KAFKA_SERVERS}"
-=======
       KAFKA_SERVERS: "${KAFKA_SERVERS:-kafka:29092}"
->>>>>>> 48654abb
     ports:
       - "${CORE_LINK_PORT:-18888}:18888"
     depends_on:
@@ -352,10 +343,6 @@
       MYSQL_USER: "${MYSQL_USER:-root}"
       MYSQL_PASSWORD: "${MYSQL_PASSWORD:-root123}"
       MYSQL_DB: "${AGENT_MYSQL_DB:-agent}"
-<<<<<<< HEAD
-      # 指标配置
-=======
->>>>>>> 48654abb
       OTLP_ENDPOINT: "${OTLP_ENDPOINT:-127.0.0.1:4317}"
       OTLP_METRIC_TIMEOUT: "${OTLP_METRIC_TIMEOUT:-3000}"
       OTLP_METRIC_EXPORT_INTERVAL_MILLIS: "${OTLP_METRIC_EXPORT_INTERVAL_MILLIS:-3000}"
@@ -367,27 +354,6 @@
       OTLP_TRACE_SCHEDULE_DELAY_MILLIS: "${OTLP_TRACE_SCHEDULE_DELAY_MILLIS:-3000}"
       OTLP_TRACE_MAX_EXPORT_BATCH_SIZE: "${OTLP_TRACE_MAX_EXPORT_BATCH_SIZE:-2048}"
       OTLP_TRACE_EXPORT_TIMEOUT_MILLIS: "${OTLP_TRACE_EXPORT_TIMEOUT_MILLIS:-3000}"
-<<<<<<< HEAD
-      # Kafka 节点追踪配置
-      KAFKA_SERVERS: "${KAFKA_SERVERS:-kafka:29092}"
-      KAFKA_TIMEOUT: "${KAFKA_TIMEOUT:-10}"
-      KAFKA_TOPIC: "${AGENT_KAFKA_TOPIC:-spark-agent-builder}"
-      # Link 服务 URLs
-      GET_LINK_URL: "${GET_LINK_URL:-http://core-link:18888/api/v1/tools}"
-      VERSIONS_LINK_URL: "${VERSIONS_LINK_URL:-http://core-link:18888/api/v1/tools/versions}"
-      RUN_LINK_URL: "${RUN_LINK_URL:-http://core-link:18888/api/v1/tools/http_run}"
-      # Workflow 服务 URLs
-      GET_WORKFLOWS_URL: "${GET_WORKFLOWS_URL:-http://core-workflow:7880/sparkflow/v1/protocol/get}"
-      WORKFLOW_SSE_BASE_URL: "${WORKFLOW_SSE_BASE_URL:-http://core-workflow:7880/workflow/v1}"
-      # Knowledge 服务 URLs
-      CHUNK_QUERY_URL: "${CHUNK_QUERY_URL:-http://core-knowledge:20010/knowledge/v1/chunk/query}"
-      # MCP 插件 URLs
-      LIST_MCP_PLUGIN_URL: "${LIST_MCP_PLUGIN_URL:-http://core-link:18888/api/v1/mcp/tool_list}"
-      RUN_MCP_PLUGIN_URL: "${RUN_MCP_PLUGIN_URL:-http://core-link:18888/api/v1/mcp/call_tool}"
-      # 应用认证配置
-      APP_AUTH_HOST: "${APP_AUTH_HOST:-core-tenant}"
-      APP_AUTH_ROUTER: "${APP_AUTH_ROUTER:-/api-services/v2/app/details}"
-=======
       KAFKA_SERVERS: "${KAFKA_SERVERS:-kafka:29092}"
       KAFKA_TIMEOUT: "${KAFKA_TIMEOUT:-60}"
       KAFKA_TOPIC: "${AGENT_KAFKA_TOPIC:-spark-agent-builder}"
@@ -400,7 +366,6 @@
       LIST_MCP_PLUGIN_URL: "${LIST_MCP_PLUGIN_URL:-http://core-link:18888/api/v1/mcp/tool_list}"
       RUN_MCP_PLUGIN_URL: "${RUN_MCP_PLUGIN_URL:-http://core-link:18888/api/v1/mcp/call_tool}"
       APP_AUTH_HOST: "${APP_AUTH_HOST:-core-tenant}"
->>>>>>> 48654abb
       APP_AUTH_PROT: "${APP_AUTH_PROT:-http}"
       APP_AUTH_API_KEY: "${APP_AUTH_API_KEY:-YOUR_APP_AUTH_API_KEY}"
       APP_AUTH_SECRET: "${APP_AUTH_SECRET:-YOUR_APP_AUTH_SECRET}"
@@ -485,20 +450,6 @@
       OTLP_TRACE_EXPORT_TIMEOUT_MILLIS: "${OTLP_TRACE_EXPORT_TIMEOUT_MILLIS:-3000}"
       OSS_TYPE: "${OSS_TYPE:-s3}"
       OSS_ENDPOINT: "${OSS_ENDPOINT:-http://minio:9000}"
-<<<<<<< HEAD
-      OSS_ACCESS_KEY_ID: "${OSS_ACCESS_KEY_ID:-admin}"
-      OSS_ACCESS_KEY_SECRET: "${OSS_ACCESS_KEY_SECRET:-admin}"
-      OSS_BUCKET_NAME: "${OSS_BUCKET_NAME}"
-      # S3 下载域名，使用 S3 存储类型时必需
-      OSS_DOWNLOAD_HOST: "${OSS_DOWNLOAD_HOST:-http://minio:9000}"
-      # 讯飞对象存储的文件有效期（秒）
-      OSS_TTL: "${OSS_TTL:-157788000}"
-
-      # Apache Kafka 配置
-      # 异步处理和事件流的消息队列设置
-      KAFKA_SERVERS: "${KAFKA_SERVERS:-kafka:29092}"
-      KAFKA_TIMEOUT: "${KAFKA_TIMEOUT:-10}"
-=======
       OSS_ACCESS_KEY_ID: "${OSS_ACCESS_KEY_ID:-minioadmin}"
       OSS_ACCESS_KEY_SECRET: "${OSS_ACCESS_KEY_SECRET:-minioadmin123}"
       OSS_BUCKET_NAME: "${OSS_BUCKET_NAME}"
@@ -506,7 +457,6 @@
       OSS_TTL: "${OSS_TTL:-157788000}"
       KAFKA_SERVERS: "${KAFKA_SERVERS:-kafka:29092}"
       KAFKA_TIMEOUT: "${KAFKA_TIMEOUT:-60}"
->>>>>>> 48654abb
       KAFKA_TOPIC: "${WORKFLOW_KAFKA_TOPIC:-spark-agent-builder}"
     ports:
       - "${CORE_WORKFLOW_PORT:-7880}:${CORE_WORKFLOW_PORT:-7880}"
@@ -524,12 +474,8 @@
       minio:
         condition: service_healthy
     volumes:
-<<<<<<< HEAD
-      - ./config/workflow/config.env:/opt/openstellar/workflow/config.env
-=======
       - ./config/workflow/config.env:/opt/core/workflow/config.env
       - ./config/workflow/logs/:/opt/core/logs
->>>>>>> 48654abb
     networks:
       - astron-agent-network
     restart: always
